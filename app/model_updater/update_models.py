--- conflicted
+++ resolved
@@ -81,25 +81,14 @@
             deployment_manager.update_inference_deployment(detector_id=detector_id, is_oodd=True)
 
         # Poll until the deployment rollout begins
-<<<<<<< HEAD
-        # There is a slight delay between `update_inference_deployment` and Kubernetes actually starting the rollout, so it's important to wait for this 
+        # There is a slight delay between `update_inference_deployment` and Kubernetes actually starting the rollout, so it's important to wait for this
         logger.info(f'Waiting for inference deployments ({edge_deployment_name} and {oodd_deployment_name}) to start')
-=======
-        # There is a slight between `update_inference_deployment` and Kubernetes actually starting the rollout, so it's important to wait for this
-        poll_start = time.time()
->>>>>>> 7f5ceb9b
         rollout_start_timeout = 10
         poll_start = time.time()
         while deployment_manager.is_inference_deployment_rollout_complete(deployment_name=edge_deployment_name) or (
             separate_oodd_inference
             and deployment_manager.is_inference_deployment_rollout_complete(deployment_name=oodd_deployment_name)
         ):
-<<<<<<< HEAD
-=======
-            logger.info(
-                f"Waiting for inference deployments ({edge_deployment_name} and {oodd_deployment_name}) to start"
-            )
->>>>>>> 7f5ceb9b
             time.sleep(0.5)
             if time.time() - poll_start > rollout_start_timeout:
                 raise TimeoutError(
