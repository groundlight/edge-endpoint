--- conflicted
+++ resolved
@@ -50,8 +50,6 @@
     :param separate_oodd_inference: whether or not to run inference separately for an OODD model
     """
 
-<<<<<<< HEAD
-=======
     # Guard clause: Skip if rollout already in progress
     edge_deployment_name = get_edge_inference_deployment_name(detector_id)
     if deployment_manager.is_rollout_in_progress(edge_deployment_name):
@@ -64,7 +62,6 @@
             logger.info(f"OODD rollout already in progress for {detector_id}, skipping.")
             return
 
->>>>>>> 3def112f
     # Download and write new model to model repo on disk
     new_model = edge_inference_manager.update_models_if_available(detector_id=detector_id)
 
