import logging
import os
from pathlib import Path

from apscheduler.schedulers.asyncio import AsyncIOScheduler
from fastapi import FastAPI
from fastapi.responses import HTMLResponse

from app.metrics.metricreporting import metrics_payload, report_metrics_to_cloud

LOG_LEVEL = os.environ.get("LOG_LEVEL", "INFO").upper()
STATUS_REPORT_INTERVAL = int(os.environ.get("STATUS_REPORT_INTERVAL", 3600))

logging.basicConfig(
    level=LOG_LEVEL, format="%(asctime)s.%(msecs)03d %(levelname)s %(message)s", datefmt="%Y-%m-%d %H:%M:%S"
)

app = FastAPI(title="status-monitor")

scheduler = AsyncIOScheduler()


@app.on_event("startup")
async def startup_event():
    """Lifecycle event that is triggered when the application starts."""
    logging.info("Starting status-monitor server...")
    scheduler.add_job(report_metrics_to_cloud, "interval", seconds=STATUS_REPORT_INTERVAL)
    logging.info("Will report metrics to cloud every %d seconds", STATUS_REPORT_INTERVAL)
    scheduler.start()
<<<<<<< HEAD
=======

>>>>>>> 91d6e3a2

@app.get("/status/metrics.json")
async def get_metrics():
    """Return system metrics as JSON."""
    return metrics_payload()

<<<<<<< HEAD
=======

>>>>>>> 91d6e3a2
@app.get("/status")
async def get_status():
    """Serve the status monitoring HTML page."""
    html_path = Path(__file__).parent / "static" / "status.html"
    with open(html_path, "r") as f:
        html_content = f.read()
    return HTMLResponse(content=html_content)<|MERGE_RESOLUTION|>--- conflicted
+++ resolved
@@ -27,20 +27,12 @@
     scheduler.add_job(report_metrics_to_cloud, "interval", seconds=STATUS_REPORT_INTERVAL)
     logging.info("Will report metrics to cloud every %d seconds", STATUS_REPORT_INTERVAL)
     scheduler.start()
-<<<<<<< HEAD
-=======
-
->>>>>>> 91d6e3a2
 
 @app.get("/status/metrics.json")
 async def get_metrics():
     """Return system metrics as JSON."""
     return metrics_payload()
 
-<<<<<<< HEAD
-=======
-
->>>>>>> 91d6e3a2
 @app.get("/status")
 async def get_status():
     """Serve the status monitoring HTML page."""
