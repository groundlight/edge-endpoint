--- conflicted
+++ resolved
@@ -5,10 +5,6 @@
 
 from app.api.api import api_router, ping_router
 from app.api.naming import API_BASE_PATH
-<<<<<<< HEAD
-from app.core.edge_inference import INFERENCE_SERVER_URL, update_model
-=======
->>>>>>> 0e937ced
 
 from .core.utils import AppState
 
@@ -20,19 +16,8 @@
 app.include_router(router=api_router, prefix=API_BASE_PATH)
 app.include_router(router=ping_router)
 
-<<<<<<< HEAD
 
-# Create a global shared image query ID cache in the app's state
-app.state.iqe_cache = IQECache()
-
-# Create a global shared motion detection manager object in the app's state
-edge_config = load_edge_config()
-app.state.edge_config = edge_config
-app.state.motion_detection_manager = MotionDetectionManager(config=RootConfig(**edge_config))
-
-# Create global shared edge inference client object in the app's state
-# NOTE: For now this assumes that there is only one inference container
-app.state.inference_client = tritonclient.InferenceServerClient(url=INFERENCE_SERVER_URL)
+app.state.app_state = AppState()
 
 
 @app.on_event("startup")
@@ -40,12 +25,8 @@
     """
     On startup, update edge inference models
     """
-    for detector_id in app.state.motion_detection_manager.detectors.keys():
-        if len(detector_id) > 0:
-            # NOTE: It is entirely possible that the inference container
-            # is slower than edge-endpoint to get up intiially and thus
-            # is available.
-            update_model(app.state.inference_client, detector_id)
-=======
-app.state.app_state = AppState()
->>>>>>> 0e937ced
+    for detector_id in app.state.app_state.edge_inference_manager.inference_config.keys():
+        # NOTE: It is entirely possible that the inference container
+        # is slower than edge-endpoint to get up intially and thus
+        # is not available.
+        app.state.edge_inference_manager.update_model(detector_id)