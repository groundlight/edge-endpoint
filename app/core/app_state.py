--- conflicted
+++ resolved
@@ -106,16 +106,10 @@
         # Create global shared edge inference manager object in the app's state
         self.edge_inference_manager = EdgeInferenceManager(config=inference_config)
 
-<<<<<<< HEAD
-        deploy_inference_per_detector = os.environ.get("DEPLOY_INFERENCE_PER_DETECTOR", None)
-
-        if deploy_inference_per_detector:
-=======
         # This is meant to go away once we stop running docker-based GitHub actions.
         deploy_detector_level_inference = os.environ.get("DEPLOY_DETECTOR_LEVEL_INFERENCE", None)
 
         if deploy_detector_level_inference:
->>>>>>> 76d607f3
             self._setup_kube_client()
 
     def _setup_kube_client(self) -> None:
@@ -139,11 +133,7 @@
         """
         Loads the inference deployment template.
         """
-<<<<<<< HEAD
-        deployment_template_path = "/etc/groundlight/inference_deployment.yaml"
-=======
         deployment_template_path = "/etc/groundlight/inference-deployment/inference_deployment_template.yaml"
->>>>>>> 76d607f3
         if os.path.exists(deployment_template_path):
             with open(deployment_template_path, "r") as f:
                 manifest = f.read()
@@ -170,10 +160,6 @@
                 # we can continue to serve requests through the cloud API even if a specific inference
                 # deployment creation fails.
                 logger.error(f"Failed to create a kubernetes deployment: {e}", exc_info=True)
-<<<<<<< HEAD
-
-        logger.debug(f"Applying kubernetes manifest to namespace `{namespace}`...")
-=======
 
         logger.debug(f"Applying kubernetes manifest to namespace `{namespace}`...")
 
@@ -181,7 +167,6 @@
         inference_deployment = self._inference_deployment_template
         inference_deployment = inference_deployment.replace("placeholder-inference-service-name", service_name)
         inference_deployment = inference_deployment.replace("placeholder-inference-deployment-name", deployment_name)
->>>>>>> 76d607f3
 
         return inference_deployment.strip()
 
@@ -241,21 +226,7 @@
                         service_name=service_name, deployment_name=deployment_name
                     )
 
-<<<<<<< HEAD
-        except kube_client.rest.ApiException as e:
-            if e.status == 404:
-                logger.debug(f"Deployment {deployment_name} does not currently exist in namespace {namespace}.")
-
-                if create_if_absent:
-                    logger.info(f"Creating deployment {deployment_name} in namespace {namespace}")
-                    deployment_manifest = self._inference_deployment_template
-                    deployment_manifest = deployment_manifest.replace("{{ INFERENCE_SERVICE_NAME }}", service_name)
-                    deployment_manifest = deployment_manifest.replace("{{ DEPLOYMENT_NAME }}", deployment_name)
-
-                    self._apply_kube_manifest(namespace=namespace, manifest=deployment_manifest)
-=======
                     self._apply_kube_manifest(namespace=namespace, manifest=inference_deployment)
->>>>>>> 76d607f3
 
             else:
                 logger.error(f"Failed to read deployment {deployment_name}: {e}", exc_info=True)
