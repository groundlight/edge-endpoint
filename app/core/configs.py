--- conflicted
+++ resolved
@@ -45,11 +45,7 @@
         ),
     )
     min_time_between_escalations: float = Field(
-<<<<<<< HEAD
-        default=0.0,
-=======
         default=2.0,
->>>>>>> 97dc9503
         description=(
             "The minimum time (in seconds) to wait between cloud escalations for a given detector. "
             "Only applies when `always_return_edge_prediction=True` and `disable_cloud_escalation=False`."
@@ -62,16 +58,6 @@
             raise ValueError(
                 "The `disable_cloud_escalation` flag is only valid when `always_return_edge_prediction` is set to True."
             )
-<<<<<<< HEAD
-        if (
-            not self.always_return_edge_prediction or self.disable_cloud_escalation
-        ) and self.min_time_between_escalations > 0.0:
-            raise ValueError(
-                "`min_time_between_escalations` is only valid when `always_return_edge_prediction` is set to"
-                " True and `disable_cloud_escalation` is set to False."
-            )
-=======
->>>>>>> 97dc9503
         return self
 
 
