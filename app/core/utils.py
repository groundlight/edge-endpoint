import logging
import os
from functools import lru_cache
from io import BytesIO
from typing import Callable, Dict

import ksuid
import yaml
from fastapi import HTTPException, Request
from groundlight import Groundlight
from PIL import Image

<<<<<<< HEAD
from .configs import LocalInferenceConfig, MotionDetectionConfig, RootEdgeConfig
from .edge_inference import EdgeInferenceManager
from .iqe_cache import IQECache
from .motion_detection import MotionDetectionManager

logger = logging.getLogger(__name__)
=======
logger = logging.getLogger(__name__)

MAX_SDK_INSTANCES_CACHE_SIZE = 1000


def load_edge_config() -> dict:
    """
    Reads the edge config from the EDGE_CONFIG environment variable if it exists.
    If EDGE_CONFIG is not set, reads the default edge config file.
    """
    yaml_config = os.environ.get("EDGE_CONFIG", "").strip()
    if yaml_config:
        return yaml.safe_load(yaml_config)

    logger.warning("EDGE_CONFIG environment variable not set. Using the default edge config file.")

    default_config_path = "configs/edge.yaml"
    if os.path.exists(default_config_path):
        return yaml.safe_load(open(default_config_path, "r"))

    raise FileNotFoundError(f"Could not find edge config file at {default_config_path}")


@lru_cache(maxsize=MAX_SDK_INSTANCES_CACHE_SIZE)
def _get_groundlight_sdk_instance_internal(api_token: str):
    return Groundlight(api_token=api_token)


def get_groundlight_sdk_instance(request: Request):
    """
    Returns a Groundlight SDK instance given an API token.
    """
    api_token = request.headers.get("x-api-token")
    return _get_groundlight_sdk_instance_internal(api_token)


def get_iqe_cache(request: Request):
    return request.app.state.iqe_cache


def get_motion_detection_manager(request: Request):
    return request.app.state.motion_detection_manager


def get_inference_client(request: Request):
    return request.app.state.inference_client
>>>>>>> 22423340


def safe_call_api(api_method: Callable, **kwargs):
    """
    This ensures that we correctly handle HTTP error status codes. In some cases,
    for instance, 400 error codes from the SDK are forwarded as 500 by FastAPI,
    which is not what we want.
    """
    try:
        return api_method(**kwargs)

    except Exception as e:
        if hasattr(e, "status"):
            raise HTTPException(status_code=e.status, detail=str(e))
        raise e


def prefixed_ksuid(prefix: str = None) -> str:
    """Returns a unique identifier, with a bunch of nice properties.
    It's statistically guaranteed unique, about as strongly as UUIDv4 are.
    They're sortable by time, approximately, assuming your clocks are sync'd properly.
    They are a single text token, without any hyphens, so you can double-click to select them
    and not worry about your log-search engine (ElasticSearch etc) tokenizing them into parts.
    They can include a semantic prefix such as "chk_" to help identify them.
    They're base62 encoded, so no funny characters, but denser than hex coding of UUID.

    This is just a prefixed KSUID, which is cool.
    """
    if prefix:
        if not prefix.endswith("_"):
            prefix = f"{prefix}_"
    else:
        prefix = ""
    # the "ms" version adds millisecond-level time resolution, at the cost of a equivalent bits of random.
    # Actual collisions remain vanishingly unlikely, and the database would block them if they did happen.
    # But having millisecond resolution is useful in that it means multiple IDs generated during
    # the same request will get ordered properly.
    k = ksuid.KsuidMs()
    out = f"{prefix}{k}"
    return out


def pil_image_to_bytes(img: Image.Image, format: str = "JPEG") -> bytes:
    """
    Convert a PIL Image object to JPEG bytes.

    Args:
        img (Image.Image): The PIL Image object.
        format (str, optional): The image format. Defaults to "JPEG".

    Returns:
        bytes: The raw bytes of the image.
    """
    with BytesIO() as buffer:
        img.save(buffer, format=format)
        return buffer.getvalue()


def load_edge_config() -> RootEdgeConfig:
    """
    Reads the edge config from the EDGE_CONFIG environment variable if it exists.
    If EDGE_CONFIG is not set, reads the default edge config file.
    """
    yaml_config = os.environ.get("EDGE_CONFIG", "").strip()
    if yaml_config:
        config = yaml.safe_load(yaml_config)
        return RootEdgeConfig(**config)

    logger.warning("EDGE_CONFIG environment variable not set. Using the default edge config file.")

    default_config_path = "configs/edge-config.yaml"
    if os.path.exists(default_config_path):
        config = yaml.safe_load(open(default_config_path, "r"))
        return RootEdgeConfig(**config)

    raise FileNotFoundError(f"Could not find edge config file at {default_config_path}")


class AppState:
    def __init__(self):
        # Create a global shared Groundlight SDK client object in the app's state
        self.groundlight_sdk = Groundlight()

        # Create a global shared image query ID cache in the app's state
        self.iqe_cache = IQECache()

        edge_config = load_edge_config()
        motion_detection_templates: Dict[str, MotionDetectionConfig] = edge_config.motion_detection_template
        edge_inference_templates: Dict[str, LocalInferenceConfig] = edge_config.local_inference_template

        motion_detection_config: Dict[str, MotionDetectionConfig] = {
            detector.detector_id: motion_detection_templates[detector.motion_detection_template]
            for detector in edge_config.detectors
        }
        inference_config: Dict[str, LocalInferenceConfig] = {
            detector.detector_id: edge_inference_templates[detector.local_inference_template]
            for detector in edge_config.detectors
        }

        # Create a global shared motion detection manager object in the app's state
        self.motion_detection_manager = MotionDetectionManager(config=motion_detection_config)

        # Create global shared edge inference manager object in the app's state
        # NOTE: For now this assumes that there is only one inference container
        self.edge_inference_manager = EdgeInferenceManager(config=inference_config)

    def get_groundlight_sdk_instance(self):
        return self.groundlight_sdk

    def get_iqe_cache(self):
        return self.iqe_cache

    def get_motion_detection_manager(self):
        return self.motion_detection_manager

    def get_edge_inference_manager(self):
        return self.edge_inference_manager


def get_app_state(request: Request) -> AppState:
    return request.app.state.app_state<|MERGE_RESOLUTION|>--- conflicted
+++ resolved
@@ -10,14 +10,11 @@
 from groundlight import Groundlight
 from PIL import Image
 
-<<<<<<< HEAD
 from .configs import LocalInferenceConfig, MotionDetectionConfig, RootEdgeConfig
 from .edge_inference import EdgeInferenceManager
 from .iqe_cache import IQECache
 from .motion_detection import MotionDetectionManager
 
-logger = logging.getLogger(__name__)
-=======
 logger = logging.getLogger(__name__)
 
 MAX_SDK_INSTANCES_CACHE_SIZE = 1000
@@ -52,19 +49,6 @@
     """
     api_token = request.headers.get("x-api-token")
     return _get_groundlight_sdk_instance_internal(api_token)
-
-
-def get_iqe_cache(request: Request):
-    return request.app.state.iqe_cache
-
-
-def get_motion_detection_manager(request: Request):
-    return request.app.state.motion_detection_manager
-
-
-def get_inference_client(request: Request):
-    return request.app.state.inference_client
->>>>>>> 22423340
 
 
 def safe_call_api(api_method: Callable, **kwargs):
