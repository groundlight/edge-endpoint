--- conflicted
+++ resolved
@@ -2,17 +2,7 @@
 from typing import Callable
 
 import ksuid
-<<<<<<< HEAD
-import yaml
-from cachetools import TTLCache
-from fastapi import HTTPException, Request
-from groundlight import Groundlight
-from kubernetes import client as kube_client
-from kubernetes import config
-from model import Detector
-=======
 from fastapi import HTTPException
->>>>>>> d5ebd791
 from PIL import Image
 
 
@@ -69,197 +59,4 @@
     """
     with BytesIO() as buffer:
         img.save(buffer, format=format)
-<<<<<<< HEAD
         return buffer.getvalue()
-
-
-def load_edge_config() -> RootEdgeConfig:
-    """
-    Reads the edge config from the EDGE_CONFIG environment variable if it exists.
-    If EDGE_CONFIG is not set, reads the default edge config file.
-    """
-    yaml_config = os.environ.get("EDGE_CONFIG", "").strip()
-    if yaml_config:
-        config = yaml.safe_load(yaml_config)
-        return RootEdgeConfig(**config)
-
-    logger.warning("EDGE_CONFIG environment variable not set. Using the default edge config file.")
-
-    default_config_path = "configs/edge-config.yaml"
-    if os.path.exists(default_config_path):
-        config = yaml.safe_load(open(default_config_path, "r"))
-        return RootEdgeConfig(**config)
-
-    raise FileNotFoundError(f"Could not find edge config file at {default_config_path}")
-
-
-@lru_cache(maxsize=MAX_SDK_INSTANCES_CACHE_SIZE)
-def _get_groundlight_sdk_instance_internal(api_token: str):
-    return Groundlight(api_token=api_token)
-
-
-def get_groundlight_sdk_instance(request: Request):
-    """
-    Returns a Groundlight SDK instance given an API token.
-    The SDK handles validation of the API token token itself, so there's no
-    need to do that here.
-    """
-    api_token = request.headers.get("x-api-token")
-    return _get_groundlight_sdk_instance_internal(api_token)
-
-
-@cachetools.cached(
-    cache=TTLCache(maxsize=MAX_DETECTOR_IDS_TTL_CACHE_SIZE, ttl=TTL_TIME), key=lambda detector_id, gl: detector_id
-)
-def get_detector_metadata(detector_id: str, gl: Groundlight) -> Detector:
-    """
-    Returns detector metadata from the Groundlight API.
-    Caches the result so that we don't have to make an expensive API call every time.
-    """
-    detector = safe_call_api(gl.get_detector, id=detector_id)
-    return detector
-
-
-class AppState:
-    # TTL cache for k3s health checks on inference deployments. Checks are cached for 10 minutes.
-    KUBERNETES_HEALTH_CHECKS_TTL_CACHE = TTLCache(maxsize=MAX_DETECTOR_IDS_TTL_CACHE_SIZE, ttl=600)
-
-    def __init__(self, deploy_inference_per_detector: bool = True):
-        # Create a global shared image query ID cache in the app's state
-        self.iqe_cache = IQECache()
-
-        edge_config = load_edge_config()
-        motion_detection_templates: Dict[str, MotionDetectionConfig] = edge_config.motion_detection_templates
-        edge_inference_templates: Dict[str, LocalInferenceConfig] = edge_config.local_inference_templates
-
-        motion_detection_config: Dict[str, MotionDetectionConfig] = {
-            detector.detector_id: motion_detection_templates[detector.motion_detection_template]
-            for detector in edge_config.detectors
-        }
-        inference_config: Dict[str, LocalInferenceConfig] = {
-            detector.detector_id: edge_inference_templates[detector.local_inference_template]
-            for detector in edge_config.detectors
-        }
-
-        # Create a global shared motion detection manager object in the app's state
-        self.motion_detection_manager = MotionDetectionManager(config=motion_detection_config)
-
-        # Create global shared edge inference manager object in the app's state
-        self.edge_inference_manager = EdgeInferenceManager(config=inference_config)
-
-        if deploy_inference_per_detector:
-            self._setup_kube_client()
-
-    def _setup_kube_client(self) -> None:
-        """
-        Sets up the kubernetes client in order to access resources in the cluster.
-        """
-
-        # Requires the application to be running inside kubernetes.
-        config.load_incluster_config()
-
-        # Kubernetes resources are split across various API groups based on their functionality.
-        # The `AppsV1Api` client manages resources related to workloads, such as Deployments, StatefulSets, etc.
-        # The `CoreV1Api` client, on the other hand, handles core cluster resources like Pods, Services, and Namespaces.
-        # Using both clients in order to create the deployment and service for the inference container.
-        self.app_kube_client = kube_client.AppsV1Api()
-        self.core_kube_client = kube_client.CoreV1Api()
-
-        self._edge_deployment_template = self._load_k3s_edge_deployment_manifest()
-
-    def _load_k3s_edge_deployment_manifest(self) -> str:
-        """
-        Loads the k3s edge deployment manifest template.
-        """
-        deployment_manifest_path = "/etc/groundlight/inference_deployment.yaml"
-        if os.path.exists(deployment_manifest_path):
-            with open(deployment_manifest_path, "r") as f:
-                manifest = f.read()
-                return manifest
-
-        raise FileNotFoundError(f"Could not find k3s edge deployment manifest at {deployment_manifest_path}")
-
-    def _apply_kube_manifest(self, k3s_namespace, manifest) -> None:
-        """
-        Applies the kubernetes manifest to the kubernetes cluster.
-        """
-        for document in yaml.safe_load_all(manifest):
-            try:
-                if document["kind"] == "Service":
-                    self.core_kube_client.create_namespaced_service(namespace=k3s_namespace, body=document)
-                elif document["kind"] == "Deployment":
-                    self.app_kube_client.create_namespaced_deployment(namespace=k3s_namespace, body=document)
-                else:
-                    raise ValueError(f"Unknown kubernetes manifest kind: {document['kind']}")
-
-            except kube_client.rest.ApiException as e:
-                # TODO better handling of this exception.
-                # Currently not raising the exception (which from the app's perspective is a 500 error) so that
-                # we can continue to serve requests through the cloud API even if a specific inference
-                # deployment creation fails.
-                logger.warning(f"Failed to create a kubernetes deployment: {e}")
-
-        logger.debug(f"Successfully applied kubernetes manifest to namespace `{k3s_namespace}`")
-
-    @cachetools.cached(
-        cache=KUBERNETES_HEALTH_CHECKS_TTL_CACHE,
-        key=lambda self, detector_id, *args, **kwargs: detector_id,
-    )
-    def inference_deployment_is_ready(
-        self, detector_id: str, k3s_namespace: str = "default", create_if_absent: bool = False
-    ) -> bool:
-        """
-        Checks if the detector deployment exists, and if not, creates it.
-        Running self.app_kube_client.create_namespaced_deployment() is equivalent to
-        running `k3s kubectl apply -f <deployment-manifest-yaml> -n <namespace>`
-        to create the deployment.
-
-        :param detector_id: ID of the detector on which to run local edge inference
-        :param k3s_namespace: Namespace in which to create the deployment
-        :param create_if_absent: Whether to create the deployment if it doesn't exist
-        """
-
-        if not self.edge_inference_manager.detector_configured_for_local_inference(detector_id=detector_id):
-            logger.debug(f"Detector {detector_id} is not configured for local inference")
-            return False
-
-        def get_service_and_deployment_names(detector_id: str) -> str:
-            """
-            Kubernetes service/deployment names have a strict naming convention.
-            They have to be alphanumeric, lower cased, and can only contain dashes.
-            We just use `inferencemodel-<detector_id>` as the deployment name and
-            `inference-service-<detector_id>` as the service name.
-            """
-            service_name = f"inference-service-{detector_id.replace('_', '-').lower()}"
-            deployment_name = f"inferencemodel-{detector_id.replace('_', '-').lower()}"
-
-            return service_name, deployment_name
-
-        service_name, deployment_name = get_service_and_deployment_names(detector_id=detector_id)
-
-        try:
-            deployment = self.app_kube_client.read_namespaced_deployment(name=deployment_name, namespace=k3s_namespace)
-            if deployment.status.ready_replicas == deployment.spec.replicas:
-                logger.debug(f"Deployment {deployment_name} is ready")
-
-                # Check that the model in the deployment is also ready to server inference requests
-                return self.edge_inference_manager.inference_is_available(detector_id=detector_id)
-
-        except kube_client.rest.ApiException:
-            logger.debug(f"Deployment {deployment_name} does not currently exist in namespace {k3s_namespace}.")
-            if create_if_absent:
-                logger.debug(f"Creating deployment {deployment_name} in namespace {k3s_namespace}")
-                deployment_manifest = self._edge_deployment_template
-                deployment_manifest = deployment_manifest.replace("{{ INFERENCE_SERVICE_NAME }}", service_name)
-                deployment_manifest = deployment_manifest.replace("{{ DEPLOYMENT_NAME }}", deployment_name)
-
-                self._apply_kube_manifest(k3s_namespace=k3s_namespace, manifest=deployment_manifest)
-
-        return False
-
-
-def get_app_state(request: Request) -> AppState:
-    return request.app.state.app_state
-=======
-        return buffer.getvalue()
->>>>>>> d5ebd791
