--- conflicted
+++ resolved
@@ -3,8 +3,7 @@
 from typing import Any, Callable
 
 import ksuid
-<<<<<<< HEAD
-from fastapi import HTTPException, status
+from fastapi import HTTPException
 from model import (
     ROI,
     BinaryClassificationResult,
@@ -17,10 +16,6 @@
     ResultTypeEnum,
     Source,
 )
-=======
-from fastapi import HTTPException
-from model import ROI, BinaryClassificationResult, ImageQuery, ImageQueryTypeEnum, ResultTypeEnum
->>>>>>> 48701005
 from PIL import Image
 
 from . import constants
