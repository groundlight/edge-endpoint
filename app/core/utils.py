--- conflicted
+++ resolved
@@ -37,13 +37,11 @@
     return request.app.state.edge_detector_manager
 
 
-<<<<<<< HEAD
 def get_motion_detection_manager(request: Request):
     return request.app.state.motion_detection_manager
-=======
+
 def get_inference_client(request: Request):
     return request.app.state.inference_client
->>>>>>> ce3579bb
 
 
 def safe_call_api(api_method: Callable, **kwargs):
