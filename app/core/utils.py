--- conflicted
+++ resolved
@@ -5,13 +5,9 @@
 from typing import Callable
 
 import ksuid
-<<<<<<< HEAD
 from groundlight import Groundlight
-=======
->>>>>>> 83dc5354
 import yaml
 from fastapi import HTTPException, Request
-from groundlight import Groundlight
 from PIL import Image
 
 logger = logging.getLogger(__name__)
