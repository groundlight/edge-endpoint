--- conflicted
+++ resolved
@@ -32,17 +32,10 @@
     CONNECTION_STATUS_TTL_SECS,
     CONNECTION_TEST_HOST,
     CONNECTION_TEST_PORT,
-<<<<<<< HEAD
-    CONNECTION_TIMEOUT,
-    DEFAULT_POLLING_EXPONENTIAL_BACKOFF,
-    DEFAULT_POLLING_INITIAL_DELAY,
-    DEFAULT_POLLING_TIMEOUT_SEC,
-=======
     DEFAULT_POLLING_EXPONENTIAL_BACKOFF,
     DEFAULT_POLLING_INITIAL_DELAY,
     DEFAULT_POLLING_TIMEOUT_SEC,
     SOCKET_TIMEOUT,
->>>>>>> 37647efd
 )
 
 logger = logging.getLogger(__name__)
@@ -154,14 +147,11 @@
     return result_type, result
 
 
-<<<<<<< HEAD
 def get_formatted_timestamp_str() -> str:
     """Get the current datetime with the highest time precision available."""
     return datetime.now().strftime("%Y%m%d_%H%M%S_%f")
 
 
-=======
->>>>>>> 37647efd
 connection_ttl_cache = TTLCache(maxsize=1, ttl=CONNECTION_STATUS_TTL_SECS)
 
 
@@ -169,11 +159,7 @@
 def is_connected() -> bool:
     """Check if the system can establish a network connection to the test host. Result is cached for a short time."""
     try:
-<<<<<<< HEAD
-        socket.setdefaulttimeout(CONNECTION_TIMEOUT)
-=======
         socket.setdefaulttimeout(SOCKET_TIMEOUT)
->>>>>>> 37647efd
         socket.socket(socket.AF_INET, socket.SOCK_STREAM).connect((CONNECTION_TEST_HOST, CONNECTION_TEST_PORT))
         return True
     except socket.error:
@@ -221,15 +207,9 @@
     for instance, 400 error codes from the SDK are forwarded as 500 by FastAPI,
     which is not what we want.
 
-<<<<<<< HEAD
-    We wait until there's network connection up to 1 second. If no connection is found, raises a 503 error.
-    """
-    has_connection = wait_for_network_connection(timeout_sec=1.0)  # Wait for connection, but only for one second
-=======
     Waits for network connection for up to one second. If no connection is found, raises a 503 error.
     """
     has_connection = wait_for_network_connection(timeout_sec=1.0)  # Wait for connection for up to one second
->>>>>>> 37647efd
     if has_connection:
         try:
             return api_method(**kwargs)
@@ -240,11 +220,7 @@
                 raise HTTPException(status_code=ex.status, detail=str(ex)) from ex
             raise ex
 
-<<<<<<< HEAD
-    raise HTTPException(status_code=status.HTTP_503_SERVICE_UNAVAILABLE, detail="No internet connection available.")
-=======
     raise HTTPException(status_code=status.HTTP_503_SERVICE_UNAVAILABLE, detail="No network connection available.")
->>>>>>> 37647efd
 
 
 def _size_of_dict_in_bytes(data: dict[str, Any]) -> int:
