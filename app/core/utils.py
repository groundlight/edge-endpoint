import json
import logging
import socket
import time
from datetime import datetime, timezone
from io import BytesIO
from typing import Any, Callable

import cachetools
import ksuid
from cachetools import TTLCache, cached
from fastapi import HTTPException, status
from model import (
    ROI,
    BinaryClassificationResult,
    CountingResult,
    CountModeConfiguration,
    ImageQuery,
    ImageQueryTypeEnum,
    Label,
    ModeEnum,
    MultiClassificationResult,
    MultiClassModeConfiguration,
    ResultTypeEnum,
    Source,
)
from PIL import Image
from pydantic import BaseModel, ValidationError

from app.core import constants
from app.core.constants import (
    CONNECTION_STATUS_TTL_SECS,
    CONNECTION_TEST_HOST,
    CONNECTION_TEST_PORT,
    DEFAULT_POLLING_EXPONENTIAL_BACKOFF,
    DEFAULT_POLLING_INITIAL_DELAY,
    DEFAULT_POLLING_TIMEOUT_SEC,
    SOCKET_TIMEOUT,
)

logger = logging.getLogger(__name__)

METADATA_SIZE_LIMIT_BYTES = (
    1024  # This is defined in the SDK and will need to be manually updated here if it gets modified
)


def create_iq(  # noqa: PLR0913
    detector_id: str,
    mode: ModeEnum,
    mode_configuration: dict[str, Any] | None,
    result_value: int,
    confidence: float,
    confidence_threshold: float,
    is_done_processing: bool,
    query: str = "",
    patience_time: float | None = None,
    rois: list[ROI] | None = None,
    text: str | None = None,
) -> ImageQuery:
    """
    Creates an ImageQuery object for the appropriate detector with the given result.

    :param mode: The mode of the detector.
    :param mode_configuration: A dict version of the config for the mode. None for binary detectors.
    :param result_value: The predicted value.
    :param confidence: The confidence of the predicted value.
    :param confidence_threshold: The confidence threshold for the query.
    :param is_done_processing: Whether Groundlight has completed all planned escalations.
    :param query: The query string.
    :param patience_time: The acceptable time to wait for a result.
    :param rois: The ROIs associated with the prediction, if applicable.
    :param text: The text associated with the prediction, if applicable.

    :return: The created ImageQuery.
    """
    if patience_time is None:
        patience_time = constants.DEFAULT_PATIENCE_TIME
    result_type, result = _mode_to_result_and_type(mode, mode_configuration, confidence, result_value)

    return ImageQuery(
        metadata={"is_from_edge": True},
        id=prefixed_ksuid(prefix="iq_"),
        type=ImageQueryTypeEnum.image_query,
        created_at=datetime.now(timezone.utc),
        query=query,
        detector_id=detector_id,
        result_type=result_type,
        result=result,
        patience_time=patience_time,
        confidence_threshold=confidence_threshold,
        rois=rois,
        text=text,
        done_processing=is_done_processing,
    )


def _mode_to_result_and_type(
    mode: ModeEnum, mode_configuration: dict[str, Any] | None, confidence: float, result_value: int
) -> tuple[ResultTypeEnum, BinaryClassificationResult | CountingResult | MultiClassificationResult]:
    """
    Maps the detector mode to the corresponding result type and generates the result object
    based on the provided mode, confidence, and result value.

    :param mode: The mode of the detector.
    :param mode_configuration:
    :param confidence: The confidence of the predicted value.
    :param result_value: The predicted value.

    :return: A tuple of the result type and the generated result object.
    """
    source = Source.ALGORITHM  # Results from edge model are always from algorithm
    if mode == ModeEnum.BINARY:
        result_type = ResultTypeEnum.binary_classification
        label = Label.NO if result_value else Label.YES  # Map false / 0 to "YES" and true / 1 to "NO"
        result = BinaryClassificationResult(
            confidence=confidence,
            source=source,
            from_edge=True,
            label=label,
        )
    elif mode == ModeEnum.COUNT:
        if mode_configuration is None:
            raise ValueError("mode_configuration for Counting detector shouldn't be None.")
        count_mode_configuration = CountModeConfiguration(**mode_configuration)
        max_count = count_mode_configuration.max_count
        greater_than_max = False
        if max_count is not None:
            greater_than_max = result_value > max_count
            result_value = max_count if greater_than_max else result_value
        result_type = ResultTypeEnum.counting
        result = CountingResult(
            confidence=confidence,
            source=source,
            from_edge=True,
            count=result_value,
            greater_than_max=greater_than_max,
        )
    elif mode == ModeEnum.MULTI_CLASS:
        if mode_configuration is None:
            raise ValueError("mode_configuration for MultiClass detector shouldn't be None.")
        multi_class_mode_configuration = MultiClassModeConfiguration(**mode_configuration)
        result_type = ResultTypeEnum.multi_classification
        result = MultiClassificationResult(
            confidence=confidence,
            source=source,
            from_edge=True,
            label=multi_class_mode_configuration.class_names[result_value],
        )
    else:
        raise ValueError(f"Got unrecognized or unsupported detector mode: {mode}")

    return result_type, result


<<<<<<< HEAD
connection_ttl_cache = TTLCache(maxsize=1, ttl=CONNECTION_STATUS_TTL_SECS)


@cached(connection_ttl_cache)
def is_connected() -> bool:
    """Check if the system can establish a network connection to the test host. Result is cached for a short time."""
    try:
        socket.setdefaulttimeout(SOCKET_TIMEOUT)
        socket.socket(socket.AF_INET, socket.SOCK_STREAM).connect((CONNECTION_TEST_HOST, CONNECTION_TEST_PORT))
        return True
    except socket.error:
        return False


def wait_with_exponential_backoff(
    condition: Callable,
    initial_delay: float = DEFAULT_POLLING_INITIAL_DELAY,
    exponential_backoff: float = DEFAULT_POLLING_EXPONENTIAL_BACKOFF,
    timeout_sec: float = DEFAULT_POLLING_TIMEOUT_SEC,
) -> bool:
    """
    Wait for the condition to be True or the timeout_sec to be reached, with configurable exponential backoff.
    Returns True if the condition is met within the timeout_sec and False otherwise.
    """
    start_time = time.time()
    next_delay = initial_delay
    target_delay = 0.0
    while True:
        patience_so_far = time.time() - start_time
        if condition():
            return True
        if patience_so_far >= timeout_sec:
            return False
        target_delay = min(patience_so_far + next_delay, timeout_sec)
        sleep_time = max(target_delay - patience_so_far, 0)
        time.sleep(sleep_time)
        next_delay *= exponential_backoff


def wait_for_network_connection(
    timeout_sec: float = DEFAULT_POLLING_TIMEOUT_SEC,
) -> bool:
    """
    Wait for network connection with configurable timeout and exponential backoff.
    Returns True if network connection is achieved within the timeout_sec and False otherwise.
    """
    return wait_with_exponential_backoff(is_connected, timeout_sec=timeout_sec)
=======
def get_formatted_timestamp_str() -> str:
    """Get the current datetime with the highest time precision available."""
    return datetime.now().strftime("%Y%m%d_%H%M%S_%f")
>>>>>>> 67917f7a


def safe_call_sdk(api_method: Callable, **kwargs):
    """
    This ensures that we correctly handle HTTP error status codes. In some cases,
    for instance, 400 error codes from the SDK are forwarded as 500 by FastAPI,
    which is not what we want.

    Waits for network connection for up to one second. If no connection is found, raises a 503 error.
    """
    has_connection = wait_for_network_connection(timeout_sec=1.0)  # Wait for connection for up to one second
    if has_connection:
        try:
            return api_method(**kwargs)
        # except groundlight.NotFoundError as ex:
        #     raise HTTPException(status_code=status.HTTP_404_NOT_FOUND, detail=str(ex))
        except Exception as ex:
            if hasattr(ex, "status"):
                raise HTTPException(status_code=ex.status, detail=str(ex)) from ex
            raise ex

    raise HTTPException(status_code=status.HTTP_503_SERVICE_UNAVAILABLE, detail="No network connection available.")


def _size_of_dict_in_bytes(data: dict[str, Any]) -> int:
    """Returns the size, in # of bytes (assuming all ASCII characters), of the provided dict."""
    data_json = json.dumps(data)
    return len(data_json)


def _size_of_dict_with_field_in_bytes(initial_dict: dict[str, Any], new_data_key: str, new_data_value: Any) -> int:
    """
    Returns the size, in # of bytes (assuming all ASCII characters), of the provided dict if it included the provided
    key/value pair.
    """
    combined_dict = initial_dict.copy()
    combined_dict[new_data_key] = new_data_value
    return _size_of_dict_in_bytes(combined_dict)


def generate_metadata_dict(results: dict[str, Any] | None, is_edge_audit: bool = False) -> dict[str, Any]:
    """
    Generates the metadata for an IQ being escalated to the cloud.
    Includes `"is_edge_audit": True` if it is an edge audit.
    Includes `"edge_result": results` if including the results would not push the metadata over the size limit. If they
        would, includes the results without the ROIs if the resulting metadata does not exceed the limit.
    """
    metadata_dict = {}

    if is_edge_audit:
        metadata_dict["is_edge_audit"] = True  # This metadata will trigger an audit in the cloud

    metadata_with_results_size = _size_of_dict_with_field_in_bytes(metadata_dict, "edge_result", results)
    if metadata_with_results_size > METADATA_SIZE_LIMIT_BYTES:
        logger.debug(
            f"Inference results were {metadata_with_results_size} bytes, which made the metadata larger than the max "
            f"allowed size of {METADATA_SIZE_LIMIT_BYTES} bytes. Attempting to remove the ROIs from the results."
        )
        results_without_rois = results.copy()
        if "rois" in results_without_rois:
            results_without_rois["rois"] = f"{len(results['rois'])} ROIs were detected."
            metadata_with_results_size = _size_of_dict_with_field_in_bytes(
                metadata_dict, "edge_result", results_without_rois
            )
            if metadata_with_results_size <= METADATA_SIZE_LIMIT_BYTES:
                metadata_dict["edge_result"] = results_without_rois
            else:
                logger.debug(
                    "Inference results were still too large after removing ROIs. Not including the results in the "
                    "metadata."
                )
    else:
        metadata_dict["edge_result"] = results

    return metadata_dict


def prefixed_ksuid(prefix: str | None = None) -> str:
    """Returns a unique identifier, with a bunch of nice properties.
    It's statistically guaranteed unique, about as strongly as UUIDv4 are.
    They're sortable by time, approximately, assuming your clocks are sync'd properly.
    They are a single text token, without any hyphens, so you can double-click to select them
    and not worry about your log-search engine (ElasticSearch etc) tokenizing them into parts.
    They can include a semantic prefix such as "chk_" to help identify them.
    They're base62 encoded, so no funny characters, but denser than hex coding of UUID.

    This is just a prefixed KSUID, which is cool.
    """
    if prefix:
        if not prefix.endswith("_"):
            prefix = f"{prefix}_"
    else:
        prefix = ""
    # the "ms" version adds millisecond-level time resolution, at the cost of a equivalent bits of random.
    # Actual collisions remain vanishingly unlikely, and the database would block them if they did happen.
    # But having millisecond resolution is useful in that it means multiple IDs generated during
    # the same request will get ordered properly.
    k = ksuid.KsuidMs()
    out = f"{prefix}{k}"
    return out


def pil_image_to_bytes(img: Image.Image, format: str = "JPEG") -> bytes:
    """
    Convert a PIL Image object to JPEG bytes.

    Args:
        img (Image.Image): The PIL Image object.
        format (str, optional): The image format. Defaults to "JPEG".

    Returns:
        bytes: The raw bytes of the image.
    """
    with BytesIO() as buffer:
        img.save(buffer, format=format)
        return buffer.getvalue()


class TimestampedCache(cachetools.Cache):
    """Cache subclass that tracks when items were added to the cache, and supports suspending and restoring values."""

    def __init__(self, *args, **kwargs):
        super().__init__(*args, **kwargs)
        self._timestamps: dict[Any, float] = {}  # Store timestamps for each key
        self._suspended_values: dict[Any, Any] = {}
        self._suspended_timestamps: dict[Any, float] = {}

    def __setitem__(self, key, value, timestamp: float | None = None):
        """Overrides the __setitem__ method to track the timestamp of when an item was added to the cache."""
        # Track the time when setting an item. If no timestamp is provided, use the current time.
        if timestamp is None:
            timestamp = time.monotonic()
        self._timestamps[key] = timestamp
        super().__setitem__(key, value)

    def __delitem__(self, key):
        """Overrides the __delitem__ method to remove the timestamp of when an item was added to the cache."""
        super().__delitem__(key)
        self._timestamps.pop(key, None)

    def get_timestamp(self, key: Any) -> float | None:
        """Get the timestamp of when an item was added to the cache. Returns None if the key is not in the cache."""
        return self._timestamps.get(key, None)

    def suspend_cached_value(self, key: Any) -> bool:
        """
        Suspend a value from the cache such that it can be restored later.

        Returns True if the value was successfully suspended.
        Raises KeyError if the key is not in the cache.
        """
        timestamp = self._timestamps.get(key, None)
        item = self.pop(key, None)
        if item is not None and timestamp is not None:
            self._suspended_values[key] = item
            self._suspended_timestamps[key] = timestamp
            return True
        raise KeyError(f"Key {key} not found in cache")

    def restore_suspended_value(self, key: Any) -> bool:
        """
        Restore a suspended value to the cache.
        If the key is already in the cache, the existing value will be overwritten.

        Returns True if the value was successfully restored.
        Raises KeyError if the key is not in the suspended values.
        """
        item = self._suspended_values.pop(key, None)
        timestamp = self._suspended_timestamps.pop(key, None)
        if item is not None and timestamp is not None:
            if key in self:
                logger.warning(f"Key {key} already in cache, overwriting with suspended value")
            self.__setitem__(key, item, timestamp=timestamp)
            return True
        raise KeyError(f"Key {key} not found in suspended values")

    def delete_suspended_value(self, key: Any) -> bool:
        """
        Delete a suspended value.

        Returns True if the value was successfully deleted.
        Raises KeyError if the key is not in the suspended values.
        """
        item = self._suspended_values.pop(key, None)
        timestamp = self._suspended_timestamps.pop(key, None)
        if item is not None and timestamp is not None:
            return True
        raise KeyError(f"Key {key} not found in suspended values")


# Utilities for parsing the fetch models response
class ModelInfoBase(BaseModel):
    """Both types of model info responses will contain this information."""

    pipeline_config: str
    predictor_metadata: str


class ModelInfoNoBinary(ModelInfoBase):
    """
    If the detector's edge pipeline has no trained model binary, this will be the response.
    The inference server will create a zero-shot pipeline from the pipeline config.
    """

    pass


class ModelInfoWithBinary(ModelInfoBase):
    """
    If the detector's edge pipeline has a trained model binary, this will be the response.
    The inference server will load the model binary.
    """

    model_binary_id: str
    model_binary_url: str

    class Config:
        protected_namespaces = ()  # Disables protection for all namespaces, since model_ is protected by default


def parse_model_info(
    fetch_model_response: dict[str, str],
) -> tuple[ModelInfoBase, ModelInfoBase]:
    """
    Parse the response from the fetch model urls endpoint. Attempt to parse both the edge and oodd models
    with their ML binaries, and fall back to no binary cases if that fails.
    """
    # The ModelInfo fields are named correspondingly to the response keys for the edge model, so we can use the
    # pydantic model to validate and parse the response. The OODD keys will be ignored, since they aren't in the
    # model fields
    try:
        edge_model_info = ModelInfoWithBinary(**fetch_model_response)
    except ValidationError:
        edge_model_info = ModelInfoNoBinary(**fetch_model_response)

    try:
        oodd_model_info = ModelInfoWithBinary(
            model_binary_id=fetch_model_response["oodd_model_binary_id"],
            model_binary_url=fetch_model_response["oodd_model_binary_url"],
            pipeline_config=fetch_model_response["oodd_pipeline_config"],
            predictor_metadata=fetch_model_response["predictor_metadata"],
        )
    except (ValidationError, KeyError):
        oodd_model_info = ModelInfoNoBinary(
            pipeline_config=fetch_model_response["oodd_pipeline_config"],
            predictor_metadata=fetch_model_response["predictor_metadata"],
        )

    return edge_model_info, oodd_model_info<|MERGE_RESOLUTION|>--- conflicted
+++ resolved
@@ -153,7 +153,6 @@
     return result_type, result
 
 
-<<<<<<< HEAD
 connection_ttl_cache = TTLCache(maxsize=1, ttl=CONNECTION_STATUS_TTL_SECS)
 
 
@@ -201,11 +200,11 @@
     Returns True if network connection is achieved within the timeout_sec and False otherwise.
     """
     return wait_with_exponential_backoff(is_connected, timeout_sec=timeout_sec)
-=======
+
+
 def get_formatted_timestamp_str() -> str:
     """Get the current datetime with the highest time precision available."""
     return datetime.now().strftime("%Y%m%d_%H%M%S_%f")
->>>>>>> 67917f7a
 
 
 def safe_call_sdk(api_method: Callable, **kwargs):
