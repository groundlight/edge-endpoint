--- conflicted
+++ resolved
@@ -105,16 +105,11 @@
     # 1.0 is the FAIL (outlier) class
     outlier_probability = oodd_confidence if oodd_label == 1 else 1 - oodd_confidence
 
-<<<<<<< HEAD
     adjusted_confidence = (outlier_probability * 1/num_classes) + (1 - outlier_probability) * primary_confidence
     logger.debug(f"Adjusted confidence of the primary prediction with the OODD prediction. New confidence is {adjusted_confidence}.")
 
     adjusted_output_dict = primary_output_dict.copy()
     adjusted_output_dict["confidence"] = adjusted_confidence
-=======
-    adjusted_confidence = (outlier_probability * 1 / num_classes) + (1 - outlier_probability) * primary_confidence
-    primary_output_dict["confidence"] = adjusted_confidence
->>>>>>> 582aa508
 
     return adjusted_output_dict
 
