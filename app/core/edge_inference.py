--- conflicted
+++ resolved
@@ -127,17 +127,7 @@
         """
         logger.info(f"Checking if there is a new model available for {detector_id}")
         model_urls = fetch_model_urls(detector_id)
-<<<<<<< HEAD
-
-        # We use the `DEFAULT_PIPELINE_CONFIG` when running inference on a CPU.
-        pipeline_config = os.environ.get("DEFAULT_PIPELINE_CONFIG", None) or model_urls["pipeline_config"]
-        logger.info(f"Model URLs = {model_urls['pipeline_config']}")
-        logger.info(f"Pipeline config = {pipeline_config}")
-
-        model_buffer = get_object_using_presigned_url(model_urls["model_binary_url"])
-=======
->>>>>>> 67f264df
-
+    
         cloud_binary_ksuid = model_urls.get("model_binary_id", None)
         if cloud_binary_ksuid is None:
             logger.warning(f"No model binary ksuid returned for {detector_id}")
@@ -149,7 +139,9 @@
             return
 
         logger.info(f"New model binary available ({cloud_binary_ksuid}), attemping to update model for {detector_id}")
-        pipeline_config: str = model_urls["pipeline_config"]
+        # We use the `DEFAULT_PIPELINE_CONFIG` when running inference on a CPU.
+        pipeline_config: str = os.environ.get("DEFAULT_PIPELINE_CONFIG", None) or model_urls["pipeline_config"]
+
         model_buffer = get_object_using_presigned_url(model_urls["model_binary_url"])
         old_version, new_version = save_model_to_repository(
             detector_id,
