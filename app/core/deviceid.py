--- conflicted
+++ resolved
@@ -78,8 +78,4 @@
 
 def get_deviceid_str() -> str:
     """Get the unique device ID string."""
-<<<<<<< HEAD
-    return get_deviceid_dict()["uuid"]
-=======
-    return get_deviceid_dict()["uuid"]
->>>>>>> 9cdaafaa
+    return get_deviceid_dict()["uuid"]