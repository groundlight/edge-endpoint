--- conflicted
+++ resolved
@@ -6,40 +6,7 @@
 from framegrab import MotionDetector
 from model import ImageQuery
 
-<<<<<<< HEAD
 from .configs import MotionDetectionConfig
-=======
-logger = logging.getLogger(__name__)
-
-
-class MotionDetectionParams(BaseModel):
-    detector_id: str = Field(..., description="Detector ID")
-    motion_detection_enabled: bool = Field(
-        False, description="Determines if motion detection is enabled for this detector"
-    )
-    motion_detection_percentage_threshold: float = Field(
-        5.0, description="Percent of pixels needed to change before motion is detected."
-    )
-    motion_detection_val_threshold: int = Field(
-        50, description="The minimum brightness change for a pixel for it to be considered changed."
-    )
-    motion_detection_max_time_between_images: float = Field(
-        3600.0,
-        description=(
-            "Specifies the maximum time (seconds) between images sent to the cloud. This will be honored even if no"
-            " motion has been detected. Defaults to 1 hour."
-        ),
-    )
-    unconfident_iq_reescalation_interval: float = Field(
-        60.0, description="How often to re-escalate unconfident Image queries."
-    )
-
-
-class RootConfig(BaseModel):
-    """
-    Main configuration for motion detection across all detectors.
-    """
->>>>>>> 340180d0
 
 logger = logging.getLogger(__name__)
 
@@ -56,14 +23,8 @@
         )
         self._previous_image = None
         self.image_query_response = None
-<<<<<<< HEAD
         self._motion_detection_enabled = parameters.enabled
         self._max_time_between_images = parameters.max_time_between_images
-=======
-        self._motion_detection_enabled = parameters.motion_detection_enabled
-        self._max_time_between_images = parameters.motion_detection_max_time_between_images
-        self._unconfident_iq_reescalation_interval = parameters.unconfident_iq_reescalation_interval
->>>>>>> 340180d0
 
         # Indicates the last time motion was detected.
         self._previous_motion_detection_time = None
