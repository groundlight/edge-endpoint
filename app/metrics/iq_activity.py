"""Uses the filesystem to track various metrics about image-query activity. Tracks iqs, escalations,
and audits for each detector, as well as iqs submitted to the edge-endpoint as a whole.

Filesystem structure:
/opt/groundlight/edge-metrics/
    detectors/
        <detector_id1>/
            iqs_<pid1>_YYYY-MM-DD_HH
            iqs_<pid1>_YYYY-MM-DD_HH
            iqs_<pid2>_YYYY-MM-DD_HH
            iqs_<pid2>_YYYY-MM-DD_HH
            escalations_<pid1>_YYYY-MM-DD_HH
            escalations_<pid2>_YYYY-MM-DD_HH
            audits_<pid1>_YYYY-MM-DD_HH
        <detector_id2>/
            repeat of above detector
"""

import logging
import os
from datetime import datetime, timedelta
from functools import lru_cache
from pathlib import Path

logger = logging.getLogger(__name__)


class FilesystemActivityTrackingHelper:
    """Helper class to support tracking image-query activity using the filesystem."""

    def __init__(self, base_dir: str):
        self.base_dir = Path(base_dir)
        # Ensure the base directory exists
        os.makedirs(self.base_dir, exist_ok=True)

        self.detectors_dir = Path(self.base_dir, "detectors")
        # Ensure the detectors directory exists
        os.makedirs(self.detectors_dir, exist_ok=True)

    def file(self, name: str) -> Path:
        """Get the path to a file which is used to track something across the whole edge-endpoint (like number of
        active models, or the last image query)"""
        return Path(self.base_dir, name)

    def detector_folder(self, detector_id: str) -> Path:
        """Get the path to the folder for a detector's activity metrics. If it doesn't exist, create it."""
        f = Path(self.detectors_dir, detector_id)
        f.mkdir(parents=True, exist_ok=True)
        return f

    def detector_file(self, detector_id: str, name: str) -> Path:
        """Get the path to a file which is used to track something specific to a detector."""
        return Path(self.detector_folder(detector_id), name)

    def last_activity_file(self, activity_type: str, detector_id: str | None = None) -> Path:
        """Get the path to a file which is used to track the last time "activity_type" occurred, on
        a per-detector or system-wide basis. Not specific to a process.
        """
        name = f"last_{activity_type}"

        if detector_id:
            return self.detector_file(detector_id, name)

        return self.file(name)

    def hourly_activity_file(self, activity_type: str, time: datetime, detector_id: str | None = None) -> Path:
        """Get the path to a file which is used to track the number of times an activity type
        occurred in an hour on this process."""
        hour = time.strftime("%Y-%m-%d_%H")
        pid = os.getpid()

        name = f"{activity_type}_{pid}_{hour}"

        if detector_id:
            return self.detector_file(detector_id, name)

        return self.file(name)

    def increment_counter_file(self, file: Path):
        """Increment a counter file, or create it if it doesn't exist.

        Args:
            file (Path): The path to the counter file.
        """
        if not file.exists():
            file.touch()
            file.write_text("1")
            return

        read_total = int(file.read_text())
        file.write_text(str(read_total + 1))

    def get_last_file_modification_time(self, file: Path) -> datetime | None:
        """Get the last time a file was modified."""
        if not file.exists():
            return None
        return datetime.fromtimestamp(file.stat().st_mtime)

<<<<<<< HEAD
=======
    def get_file_length(self, name: str) -> int:
        """Get the length of a file's content. Returns 0 if the file doesn't exist."""
        f = self.file(name)
        if not f.exists():
            return 0
        content = f.read_text(encoding="utf-8")
        return len(content)

>>>>>>> 75d33598
    def get_activity_from_file(self, file: Path) -> int:
        """Get the activity from a file. Returns 0 if the file doesn't exist or is empty."""
        if not file.exists():
            return 0

<<<<<<< HEAD
        text = file.read_text(encoding='utf-8')
=======
        # if the file is an hourly counter, return the length of the content
        # Looking for files that match the pattern <record_name>_YYYY-MM-DD_HH
        time_pattern = "[0-9][0-9][0-9][0-9]-[0-9][0-9]-[0-9][0-9]_[0-9][0-9]$"
        if re.search(time_pattern, file.name):
            return self.get_file_length(file.name)

        # otherwise, the file is a lifetime counter, so return the content as an int
        text = file.read_text(encoding="utf-8")
>>>>>>> 75d33598
        if text == "":
            return 0
        return int(text)


class ActivityRetriever:
    """Retrieve IQ activity metrics from the filesystem to report them."""

    def last_activity_time(self) -> str:
        """Get the last time an image was processed by the edge-endpoint as an ISO 8601 timestamp."""
        activity_file = _tracker().last_activity_file("iqs")
        last_file_activity = _tracker().get_last_file_modification_time(activity_file)
        return last_file_activity.isoformat() if last_file_activity else "none"

    def num_detectors_lifetime(self) -> int:
        """Get the total number of detectors."""
        f = _tracker().detectors_dir
        return len(list(f.iterdir()))

    def num_detectors_active(self, time_period: timedelta) -> int:
        """Get the number of detectors that have had an IQ submitted to them in the last time period."""
        f = _tracker().detectors_dir
        activity_files = [_tracker().last_activity_file("iqs", det.name) for det in f.iterdir()]
        active_detectors = [
            file.parent.name
            for file in activity_files
            if _tracker().get_last_file_modification_time(file) > datetime.now() - time_period
        ]
        return len(active_detectors)

    def get_all_detector_activity(self) -> dict:
        """Get all activity metrics for all detectors."""
        f = _tracker().detectors_dir
        return [(det.name, self.get_detector_activity_metrics(det.name)) for det in f.iterdir()]

    def get_detector_activity_metrics(self, detector_id: str) -> int:
        """Get the activity on a detector for a particular hour."""
        time = (datetime.now() - timedelta(hours=1)).strftime("%Y-%m-%d_%H")
        logger.info(f"Getting activity for detector {detector_id} at {time}")

        detector_folder = _tracker().detector_folder(detector_id)
        activity_files = list(detector_folder.glob(f"*_{time}"))

        detector_metrics = {}
        for activity_type in ["iqs", "escalations", "audits"]:
            files = [f for f in activity_files if f.name.startswith(activity_type)]
            total_activity = sum([_tracker().get_activity_from_file(f) for f in files])
            f = _tracker().last_activity_file(activity_type, detector_id)
            last_activity = _tracker().get_last_file_modification_time(f)
            last_activity = last_activity.isoformat() if last_activity else "none"

            detector_metrics[f"total_{activity_type}"] = total_activity
            detector_metrics[f"last_{activity_type}"] = last_activity

        return detector_metrics


@lru_cache(maxsize=1)  # Singleton
def _tracker() -> FilesystemActivityTrackingHelper:
    """Get the activity tracker."""
    return FilesystemActivityTrackingHelper(base_dir="/opt/groundlight/device/edge-metrics")


def record_activity_for_metrics(detector_id: str, activity_type: str):
    """Records an activity from a detector. Currently supported activity types are:
    - iqs
    - escalations
    - audits
    """
    supported_activity_types = ["iqs", "escalations", "audits"]
    if activity_type not in supported_activity_types:
        raise ValueError(
            f"The provided activity type ({activity_type}) is not currently supported. Supported types are: {supported_activity_types}"
        )

    logger.debug(f"Recording activity {activity_type} on detector {detector_id}")

    current_hour = datetime.now()
    f = _tracker().hourly_activity_file(activity_type, current_hour, detector_id)
    _tracker().increment_counter_file(f)

    f = _tracker().last_activity_file(activity_type, detector_id)
    f.touch()


def clear_old_activity_files():
    """Clear all activity files that are older than 2 hours."""
    current_hour = datetime.now().strftime("%Y-%m-%d_%H")
    last_hour = (datetime.now() - timedelta(hours=1)).strftime("%Y-%m-%d_%H")
    two_hours_ago = (datetime.now() - timedelta(hours=2)).strftime("%Y-%m-%d_%H")
    valid_hours = [current_hour, last_hour, two_hours_ago]

    # Looking for files that match the pattern <record_name>_YYYY-MM-DD_HH
    time_pattern = "[0-9][0-9][0-9][0-9]-[0-9][0-9]-[0-9][0-9]_[0-9][0-9]"

    folders = list(_tracker().detectors_dir.iterdir())
    folders.append(_tracker().base_dir)

    old_files = []
    for folder in folders:
        files = folder.glob(f"*_{time_pattern}")
        old_files.extend([f for f in files if f.name[-len("YYYY-MM-DD_HH") :] not in valid_hours])

    if old_files:
        logger.info(f"Clearing {len(old_files)} old activity files: {old_files}")
        for f in old_files:
            f.unlink()<|MERGE_RESOLUTION|>--- conflicted
+++ resolved
@@ -96,34 +96,12 @@
             return None
         return datetime.fromtimestamp(file.stat().st_mtime)
 
-<<<<<<< HEAD
-=======
-    def get_file_length(self, name: str) -> int:
-        """Get the length of a file's content. Returns 0 if the file doesn't exist."""
-        f = self.file(name)
-        if not f.exists():
-            return 0
-        content = f.read_text(encoding="utf-8")
-        return len(content)
-
->>>>>>> 75d33598
     def get_activity_from_file(self, file: Path) -> int:
         """Get the activity from a file. Returns 0 if the file doesn't exist or is empty."""
         if not file.exists():
             return 0
 
-<<<<<<< HEAD
         text = file.read_text(encoding='utf-8')
-=======
-        # if the file is an hourly counter, return the length of the content
-        # Looking for files that match the pattern <record_name>_YYYY-MM-DD_HH
-        time_pattern = "[0-9][0-9][0-9][0-9]-[0-9][0-9]-[0-9][0-9]_[0-9][0-9]$"
-        if re.search(time_pattern, file.name):
-            return self.get_file_length(file.name)
-
-        # otherwise, the file is a lifetime counter, so return the content as an int
-        text = file.read_text(encoding="utf-8")
->>>>>>> 75d33598
         if text == "":
             return 0
         return int(text)
