"""Report metrics to the cloud API.
Is called by the main edge-endpoint web server.
Can also be run directly as a script.
"""

import json
import logging
import os
from datetime import datetime
from functools import lru_cache
from typing import Any, Callable

from groundlight import Groundlight

from app.core import deviceid
from app.metrics import iqactivity

logger = logging.getLogger(__name__)


@lru_cache(maxsize=1)
def _groundlight_client() -> Groundlight:
    """Returns a Groundlight client instance with EE-wide credentials for reporting metrics."""
    # Don't specify an API token here - it will use the environment variable.
    return Groundlight()


class SafeMetricsDict:
    """Utility class that makes it easy to call possibly-unreliable functions for metrics,
    and not worry about the entire payload failing to report because of one
    function throwing an exception or returning bad data.  (Seen this too many times.)
    """

    def __init__(self):
        self.data = {}

    def add(self, key: str, lambda_fn: Callable[[], Any]):
        try:
            value = lambda_fn()
            json.dumps(value)  # don't add non-JSON-serializable values
            self.data[key] = value
        except Exception as e:
            logger.error(f"Error adding metric {key}: {e}", exc_info=True)
            self.data[key] = {"error": str(e)}

    def as_dict(self) -> dict:
        return self.data


def _metrics_payload() -> dict:
    """Returns a dictionary of metrics to be sent to the cloud API."""
<<<<<<< HEAD
    deviceid_dict = deviceid.get_deviceid_dict()
    deviceid_str = deviceid_dict["uuid"]
    return {
        "device_id": deviceid_str,
        "device_metadata": deviceid_dict,
        "now": datetime.now().isoformat(),
        "cpucores": os.cpu_count(),
        #"gpucount": "",
        #"local_models": "TODO",
        #"last_image_processed": "TODO",
    }
=======
    out = SafeMetricsDict()
    out.add("device_id", lambda: deviceid.get_deviceid_str())
    out.add("device_metadata", lambda: deviceid.get_deviceid_dict())
    out.add("now", lambda: datetime.now().isoformat())
    out.add("cpucores", lambda: os.cpu_count())
    out.add("last_image_processed", lambda: iqactivity.last_activity_time())
    # TODO: add metrics like GPU count, how many local models, etc
    return out.as_dict()

>>>>>>> 9cdaafaa

def report_metrics():
    """Reports metrics to the cloud API."""
    payload = _metrics_payload()

    logger.info(f"Reporting metrics to the cloud API: {payload}")
<<<<<<< HEAD
=======

>>>>>>> 9cdaafaa
    sdk = _groundlight_client()
    # TODO: replace this with a proper SDK call when available.
    headers = sdk.api_client._headers()
    response = sdk.api_client.call_api(
        # We have to do this in order because it analyzes *args.  Grrr.
        "/v1/edge/report-metrics",  # The endpoint path
<<<<<<< HEAD
        "POST",                 # HTTP method
        None,            # path_params
        None,           # query_params
        headers,         # header_params
        payload,                  # body
        async_req=False,               # async_req
        _return_http_data_only=True    # _return_http_data_only
=======
        "POST",  # HTTP method
        None,  # path_params
        None,  # query_params
        headers,  # header_params
        payload,  # body
        async_req=False,  # async_req
        _return_http_data_only=True,  # _return_http_data_only
>>>>>>> 9cdaafaa
    )
    logger.debug(f"Report edge metrics: {response}")


if __name__ == "__main__":
    logging.basicConfig(level=logging.DEBUG)
    report_metrics()<|MERGE_RESOLUTION|>--- conflicted
+++ resolved
@@ -49,19 +49,6 @@
 
 def _metrics_payload() -> dict:
     """Returns a dictionary of metrics to be sent to the cloud API."""
-<<<<<<< HEAD
-    deviceid_dict = deviceid.get_deviceid_dict()
-    deviceid_str = deviceid_dict["uuid"]
-    return {
-        "device_id": deviceid_str,
-        "device_metadata": deviceid_dict,
-        "now": datetime.now().isoformat(),
-        "cpucores": os.cpu_count(),
-        #"gpucount": "",
-        #"local_models": "TODO",
-        #"last_image_processed": "TODO",
-    }
-=======
     out = SafeMetricsDict()
     out.add("device_id", lambda: deviceid.get_deviceid_str())
     out.add("device_metadata", lambda: deviceid.get_deviceid_dict())
@@ -71,32 +58,19 @@
     # TODO: add metrics like GPU count, how many local models, etc
     return out.as_dict()
 
->>>>>>> 9cdaafaa
 
 def report_metrics():
     """Reports metrics to the cloud API."""
     payload = _metrics_payload()
 
     logger.info(f"Reporting metrics to the cloud API: {payload}")
-<<<<<<< HEAD
-=======
 
->>>>>>> 9cdaafaa
     sdk = _groundlight_client()
     # TODO: replace this with a proper SDK call when available.
     headers = sdk.api_client._headers()
     response = sdk.api_client.call_api(
         # We have to do this in order because it analyzes *args.  Grrr.
         "/v1/edge/report-metrics",  # The endpoint path
-<<<<<<< HEAD
-        "POST",                 # HTTP method
-        None,            # path_params
-        None,           # query_params
-        headers,         # header_params
-        payload,                  # body
-        async_req=False,               # async_req
-        _return_http_data_only=True    # _return_http_data_only
-=======
         "POST",  # HTTP method
         None,  # path_params
         None,  # query_params
@@ -104,7 +78,6 @@
         payload,  # body
         async_req=False,  # async_req
         _return_http_data_only=True,  # _return_http_data_only
->>>>>>> 9cdaafaa
     )
     logger.debug(f"Report edge metrics: {response}")
 
