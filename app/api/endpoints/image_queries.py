import logging
<<<<<<< HEAD
from io import BytesIO
from typing import Optional

import numpy as np
from fastapi import APIRouter, Depends, Query
from model import ImageQuery
from PIL import Image

from app.core.utils import get_groundlight_instance, get_motion_detector_instance, prefixed_ksuid
=======
from typing import Optional

from fastapi import APIRouter, Depends, Query
from model import ImageQuery

from app.core.utils import get_groundlight_sdk_instance
>>>>>>> bcb1c404
from app.schemas.schemas import ImageQueryCreate

logger = logging.getLogger(__name__)


router = APIRouter()


@router.post("", response_model=ImageQuery)
async def post_image_query(
<<<<<<< HEAD
    props: ImageQueryCreate = Depends(ImageQueryCreate),
    gl: Depends = Depends(get_groundlight_instance),
    motion_detector: Depends = Depends(get_motion_detector_instance),
=======
    props: ImageQueryCreate = Depends(ImageQueryCreate), gl: Depends = Depends(get_groundlight_sdk_instance)
>>>>>>> bcb1c404
):
    """
    Submit an image query to the detector.
    NOTE: For now motion detection assumes that images are being to the
    same detector. If the client sends the same image to multiple detectors
    we would flag incorrectly flag no motion detected for the second detector.
    """
    image = props.image
    detector_id = props.detector_id
    wait_time = props.wait

    img = Image.open(BytesIO(image))
    img_numpy = np.array(img)

    async with motion_detector.lock:
        motion_detected = await motion_detector.motion_detected(new_img=img_numpy)
        if motion_detected:
            image_query = gl.submit_image_query(detector=detector_id, image=image, wait=wait_time)

            motion_detector.image_query_response = image_query
            logger.debug("Motion detected")
            return image_query

    logger.debug("No motion detected")

    new_image_query = ImageQuery(**motion_detector.image_query_response.dict())
    new_image_query.id = prefixed_ksuid(prefix="iq_")
    motion_detector.image_query_response = new_image_query

    return new_image_query


@router.get("", response_model=ImageQuery)
async def handle_get_requests(
    page: Optional[int] = Query(...),
    page_size: Optional[int] = Query(...),
    query_id: Optional[str] = Query(...),
    gl: Depends = Depends(get_groundlight_instance),
):
    """
    Handles GET requests for image queries endpoint.
    """
<<<<<<< HEAD
=======
    image = props.image
    detector_id = props.detector_id
    wait_time = props.wait
    image_query = gl.submit_image_query(detector=detector_id, image=image, wait=wait_time)
    return image_query


@router.get("", response_model=ImageQuery)
async def handle_get_requests(
    page: Optional[int] = Query(...),
    page_size: Optional[int] = Query(...),
    query_id: Optional[str] = Query(...),
    gl: Depends = Depends(get_groundlight_sdk_instance),
):
    """
    Handles GET requests for image queries endpoint.
    """
>>>>>>> bcb1c404
    if query_id is not None:
        return gl.get_image_query(image_query_id=query_id)

    return gl.list_image_queries(page=page, page_size=page_size)<|MERGE_RESOLUTION|>--- conflicted
+++ resolved
@@ -1,5 +1,4 @@
 import logging
-<<<<<<< HEAD
 from io import BytesIO
 from typing import Optional
 
@@ -8,15 +7,12 @@
 from model import ImageQuery
 from PIL import Image
 
-from app.core.utils import get_groundlight_instance, get_motion_detector_instance, prefixed_ksuid
-=======
 from typing import Optional
 
 from fastapi import APIRouter, Depends, Query
 from model import ImageQuery
 
-from app.core.utils import get_groundlight_sdk_instance
->>>>>>> bcb1c404
+from app.core.utils import get_groundlight_sdk_instance, get_motion_detector_instance, prefixed_ksuid
 from app.schemas.schemas import ImageQueryCreate
 
 logger = logging.getLogger(__name__)
@@ -27,13 +23,8 @@
 
 @router.post("", response_model=ImageQuery)
 async def post_image_query(
-<<<<<<< HEAD
-    props: ImageQueryCreate = Depends(ImageQueryCreate),
-    gl: Depends = Depends(get_groundlight_instance),
-    motion_detector: Depends = Depends(get_motion_detector_instance),
-=======
-    props: ImageQueryCreate = Depends(ImageQueryCreate), gl: Depends = Depends(get_groundlight_sdk_instance)
->>>>>>> bcb1c404
+    props: ImageQueryCreate = Depends(ImageQueryCreate), gl: Depends = Depends(get_groundlight_sdk_instance), 
+    motion_detector: Depends = Depends(get_motion_detector_instance)
 ):
     """
     Submit an image query to the detector.
@@ -43,8 +34,7 @@
     """
     image = props.image
     detector_id = props.detector_id
-    wait_time = props.wait
-
+    wait_time = props.wait    
     img = Image.open(BytesIO(image))
     img_numpy = np.array(img)
 
@@ -71,31 +61,11 @@
     page: Optional[int] = Query(...),
     page_size: Optional[int] = Query(...),
     query_id: Optional[str] = Query(...),
-    gl: Depends = Depends(get_groundlight_instance),
-):
-    """
-    Handles GET requests for image queries endpoint.
-    """
-<<<<<<< HEAD
-=======
-    image = props.image
-    detector_id = props.detector_id
-    wait_time = props.wait
-    image_query = gl.submit_image_query(detector=detector_id, image=image, wait=wait_time)
-    return image_query
-
-
-@router.get("", response_model=ImageQuery)
-async def handle_get_requests(
-    page: Optional[int] = Query(...),
-    page_size: Optional[int] = Query(...),
-    query_id: Optional[str] = Query(...),
     gl: Depends = Depends(get_groundlight_sdk_instance),
 ):
     """
     Handles GET requests for image queries endpoint.
     """
->>>>>>> bcb1c404
     if query_id is not None:
         return gl.get_image_query(image_query_id=query_id)
 
