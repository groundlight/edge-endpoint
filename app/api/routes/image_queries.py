--- conflicted
+++ resolved
@@ -12,12 +12,8 @@
 from app.core.utils import (
     get_edge_detector_manager,
     get_groundlight_sdk_instance,
-<<<<<<< HEAD
     get_motion_detection_manager,
-=======
     get_inference_client,
-    get_motion_detector_instance,
->>>>>>> ce3579bb
     prefixed_ksuid,
     safe_call_api,
 )
@@ -56,12 +52,10 @@
     img: Image.Image = Depends(validate_request_body),
     gl: Depends = Depends(get_groundlight_sdk_instance),
     edge_detector_manager: Depends = Depends(get_edge_detector_manager),
-<<<<<<< HEAD
     motion_detection_manager: Depends = Depends(get_motion_detection_manager),
+    inference_client: Depends = Depends(get_inference_client),
 ):
-    image = await request.body()
-    img = Image.open(BytesIO(image))
-    img_numpy = np.array(img)
+    img_numpy = np.array(img)  # [H, W, C=3], dtype: uint8, RGB format
 
     if (
         detector_id not in motion_detection_manager.detectors
@@ -82,10 +76,11 @@
     new_image_query = ImageQuery(**motion_detection_manager.get_image_query_response(detector_id=detector_id).dict())
     new_image_query.id = prefixed_ksuid(prefix="iqe_")
     edge_detector_manager.update_cache(detector_id=detector_id, image_query=new_image_query)
-=======
-    inference_client: Depends = Depends(get_inference_client),
-):
-    img_numpy = np.array(img)  # [H, W, C=3], dtype: uint8, RGB format
+
+    return new_image_query
+
+    if detector_id not in motion_detection_manager.detectors or not motion_detection_manager.detectors[detector_id].is_enabled():
+        return safe_call_api(gl.submit_image_query, detector=detector_id, image=img, wait=patience_time)
 
     if motion_detector.is_enabled():
         motion_detected = motion_detector.motion_detected(new_img=img_numpy)
@@ -114,7 +109,6 @@
     # Finally, fall back to submitting the image to the cloud
     if not image_query:
         image_query = safe_call_api(gl.submit_image_query, detector=detector_id, image=img, wait=patience_time)
->>>>>>> ce3579bb
 
     if motion_detector.is_enabled():
         # Store the cloud's response so that if the next image has no motion, we will return the same response
