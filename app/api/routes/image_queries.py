--- conflicted
+++ resolved
@@ -54,9 +54,6 @@
     edge_detector_manager: Depends = Depends(get_edge_detector_manager),
     inference_client: Depends = Depends(get_inference_client),
 ):
-<<<<<<< HEAD
-    image = await request.body()
-    img = Image.open(BytesIO(image))
     img_numpy = np.array(img)  # [H, W, C=3], dtype: uint8, RGB format
 
     if motion_detector.is_enabled():
@@ -67,7 +64,6 @@
             new_image_query = ImageQuery(**motion_detector.image_query_response.dict())
             new_image_query.id = prefixed_ksuid(prefix="iqe_")
             edge_detector_manager.iqe_cache[new_image_query.id] = new_image_query
-
             return new_image_query
 
     # Try to submit the image to a local edge detector
@@ -76,28 +72,15 @@
         results = edge_inference(inference_client, img_numpy, model_name)
         if results["confidence"] > 0.9:
             logger.info("Edge detector confidence is high enough to return")
-=======
-    if not motion_detector.is_enabled():
-        return safe_call_api(gl.submit_image_query, detector=detector_id, image=img, wait=patience_time)
-
-    img_numpy = np.array(img)
-    motion_detected = motion_detector.motion_detected(new_img=img_numpy)
-
-    if motion_detected:
-        image_query = safe_call_api(gl.submit_image_query, detector=detector_id, image=img, wait=patience_time)
-        # Store the cloud's response so that if the next image has no motion, we will return
-        # the same response
-        motion_detector.image_query_response = image_query
-        return image_query
->>>>>>> a0d3b585
 
     # Finally, fall back to submitting the image to the cloud
-    image_query = safe_call_api(gl.submit_image_query, detector=detector_id, image=image, wait=patience_time)
+    image_query = safe_call_api(gl.submit_image_query, detector=detector_id, image=img, wait=patience_time)
 
     if motion_detector.is_enabled():
         # Store the cloud's response so that if the next image has no motion, we will return the same response
         motion_detector.image_query_response = image_query
     return image_query
+
 
 @router.get("/{id}", response_model=ImageQuery)
 async def get_image_query(
