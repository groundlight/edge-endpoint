import logging
import random
from typing import Literal, Optional

from fastapi import APIRouter, BackgroundTasks, Depends, HTTPException, Query, Request, status
from groundlight import Groundlight
from model import (
    ImageQuery,
)

from app.core.app_state import (
    AppState,
    get_app_state,
    get_detector_metadata,
    get_groundlight_sdk_instance,
    refresh_detector_metadata_if_needed,
)
from app.core.edge_inference import get_edge_inference_model_name
from app.core.utils import create_iq, safe_call_sdk

logger = logging.getLogger(__name__)

router = APIRouter()


async def validate_content_type(request: Request) -> str:
    if not request.headers.get("Content-Type", "").startswith("image/"):
        raise HTTPException(
            status_code=status.HTTP_415_UNSUPPORTED_MEDIA_TYPE, detail="Request body must be image bytes"
        )
    return request.headers.get("Content-Type", "")


async def validate_image_bytes(request: Request, content_type: str = Depends(validate_content_type)) -> bytes:
    image_bytes = await request.body()
    return image_bytes


async def validate_query_params_for_edge(request: Request):
    invalid_edge_params = {
        "inspection_id",  # inspection_id will not be supported on the edge
        "metadata",  # metadata is not supported on the edge currently, we need to set up persistent storage first
        "image_query_id",  # specifying an image query ID will not be supported on the edge
    }
    query_params = set(request.query_params.keys())
    invalid_provided_params = query_params.intersection(invalid_edge_params)
    if invalid_provided_params:
        raise HTTPException(
            status_code=status.HTTP_400_BAD_REQUEST, detail=f"Invalid query parameters: {invalid_provided_params}"
        )


@router.post("", response_model=ImageQuery)
async def post_image_query(  # noqa: PLR0913, PLR0915, PLR0912
    request: Request,
    background_tasks: BackgroundTasks,
    detector_id: str = Query(...),
    content_type: str = Depends(validate_content_type),
    image_bytes: bytes = Depends(validate_image_bytes),
    patience_time: Optional[float] = Query(None, ge=0),
    confidence_threshold: Optional[float] = Query(None, ge=0, le=1),
    human_review: Optional[Literal["DEFAULT", "ALWAYS", "NEVER"]] = Query(None),
    want_async: bool = Query(False),
    gl: Groundlight = Depends(get_groundlight_sdk_instance),
    app_state: AppState = Depends(get_app_state),
):
    """
    Submit an image query for a given detector.

    This function attempts to run inference locally on the edge, if possible,
    before potentially escalating to the cloud.

    Args:
        detector_id (str): The unique identifier of the detector to use, e.g., 'det_12345'.
        content_type (str): The content type of the image, e.g., 'image/jpeg'.
        image_bytes (bytes): The raw binary data of the image.
        patience_time (Optional[float]): Maximum time (in seconds) to wait for a confident answer.
            Longer patience times increase the likelihood of obtaining a confident answer.
            During this period, Groundlight may update ML predictions and prioritize human review if necessary.
            This is a soft server-side timeout. If not set, the detector's default patience time is used.
        confidence_threshold (Optional[float]): The minimum confidence level required for an answer.
            If not set, the detector's default confidence threshold is used.
        human_review (Optional[Literal["DEFAULT", "ALWAYS", "NEVER"]]):
            - "DEFAULT" or None: Send for human review only if the ML prediction is not confident.
            - "ALWAYS": Always send for human review.
            - "NEVER": Never send for human review.
        want_async (bool): If True, returns immediately after query submission without waiting for a prediction.
            The returned ImageQuery will have a 'result' of None. Requires 'wait' to be set to 0.

    Dependencies:
        gl (Groundlight): Application's Groundlight SDK instance.
        app_state (AppState): Application's state manager.
        background_tasks (BackgroundTasks): FastAPI background tasks manager for asynchronous operations.

    Returns:
        ImageQuery: The submitted image query, potentially with results depending on the mode of operation.

    Raises:
        HTTPException: If there are issues with the request parameters or processing.
    """
    await validate_query_params_for_edge(request)

    require_human_review = human_review == "ALWAYS"
    detector_inference_config = app_state.edge_inference_manager.detector_inference_configs.get(detector_id)
    return_edge_prediction = (
        detector_inference_config.always_return_edge_prediction if detector_inference_config is not None else False
    )
    disable_cloud_escalation = (
        detector_inference_config.disable_cloud_escalation if detector_inference_config is not None else False
    )

    if require_human_review and return_edge_prediction:
        raise HTTPException(
            status_code=status.HTTP_400_BAD_REQUEST,
            detail="Human review cannot be required if edge predictions are required.",
        )

    if want_async:  # just submit to the cloud w/ ask_async
        if return_edge_prediction:
            raise HTTPException(
                status_code=status.HTTP_400_BAD_REQUEST,
                detail="Async requests are not supported when 'always_return_edge_prediction' is set to True.",
            )
        logger.debug(f"Submitting ask_async image query to cloud API server for {detector_id=}")
        return safe_call_sdk(
            gl.ask_async,
            detector=detector_id,
            image=image_bytes,
            patience_time=patience_time,
            confidence_threshold=confidence_threshold,
            human_review=human_review,
        )

    # Confirm the existence of the detector in GL, get relevant metadata
    detector_metadata = get_detector_metadata(detector_id=detector_id, gl=gl)  # NOTE: API call (once, then cached)
    # Schedule a background task to refresh the detector metadata if it's too old
    background_tasks.add_task(refresh_detector_metadata_if_needed, detector_id, gl)

    confidence_threshold = confidence_threshold or detector_metadata.confidence_threshold

    if require_human_review:
        # If human review is required, we should skip edge inference completely
        logger.debug("Received human_review=ALWAYS. Skipping edge inference.")
    elif app_state.edge_inference_manager.inference_is_available(detector_id=detector_id):
        # -- Edge-model Inference --
        logger.debug(f"Local inference is available for {detector_id=}. Running inference...")
        results = await app_state.edge_inference_manager.run_inference(
            detector_id=detector_id, image_bytes=image_bytes, content_type=content_type
        )
        ml_confidence = results["confidence"]

        is_confident_enough = ml_confidence >= confidence_threshold
        if return_edge_prediction or is_confident_enough:  # Return the edge prediction
            if return_edge_prediction:
                logger.debug(f"Returning edge prediction without cloud escalation. {detector_id=}")
            else:
                logger.debug(f"Edge detector confidence sufficient. {detector_id=}")

            image_query = create_iq(
                detector_id=detector_id,
                mode=detector_metadata.mode,
                mode_configuration=detector_metadata.mode_configuration,
                result_value=results["label"],
                confidence=ml_confidence,
                confidence_threshold=confidence_threshold,
                query=detector_metadata.query,
                patience_time=patience_time,
                rois=results["rois"],
                text=results["text"],
            )

            # Skip cloud operations if escalation is disabled
            if disable_cloud_escalation:
                return image_query

            if is_confident_enough:  # Audit confident edge predictions at the specified rate
                if random.random() < app_state.edge_config.global_config.confident_audit_rate:
                    logger.debug(
                        f"Auditing confident edge prediction with confidence {ml_confidence} for detector {detector_id=}."
                    )
                    background_tasks.add_task(
                        safe_call_sdk,
                        gl.submit_image_query,
                        detector=detector_id,
                        image=image_bytes,
                        wait=0,
                        patience_time=patience_time,
                        confidence_threshold=confidence_threshold,
                        human_review="ALWAYS",  # Require human review for audited queries so we can evaluate accuracy
                        want_async=True,
                        metadata={"is_edge_audit": True},  # Provide metadata to identify edge audits in the cloud
                    )

                    # Don't want to escalate to cloud again if we're already auditing the query
                    return image_query

            # Escalate after returning edge prediction if escalation is enabled and we have low confidence.
            if not is_confident_enough:
                # Only escalate if we haven't escalated on this detector too recently.
                if app_state.edge_inference_manager.escalation_cooldown_complete(detector_id=detector_id):
                    logger.debug(
                        f"Escalating to cloud due to low confidence: {ml_confidence} < thresh={confidence_threshold}"
                    )
                    background_tasks.add_task(
                        safe_call_sdk,
                        gl.submit_image_query,  # This has to be submit_image_query in order to specify image_query_id
                        detector=detector_id,
                        image=image_bytes,
                        wait=0,
                        patience_time=patience_time,
                        confidence_threshold=confidence_threshold,
                        human_review=human_review,
                        want_async=True,
                        image_query_id=image_query.id,  # Ensure the cloud IQ has the same ID as the returned edge IQ
                    )
                else:
                    logger.debug(
                        f"Not escalating to cloud due to rate limit on background cloud escalations: {detector_id=}"
                    )

            return image_query
<<<<<<< HEAD
    # -- Edge-inference is not available --
=======
>>>>>>> cc9249c7
    else:
        # -- Edge-inference is not available --
        # Create an edge-inference deployment record, which may be used to spin up an edge-inference server.
        logger.debug(f"Local inference not available for {detector_id=}. Creating inference deployment record.")
        api_token = gl.api_client.configuration.api_key["ApiToken"]
        primary_model_name = get_edge_inference_model_name(detector_id=detector_id, is_oodd=False)
        oodd_model_name = get_edge_inference_model_name(detector_id=detector_id, is_oodd=True)

        app_state.db_manager.create_or_update_inference_deployment_record(
            deployment={
                "model_name": primary_model_name,
                "detector_id": detector_id,
                "api_token": api_token,
                "deployment_created": False,
            }
        )
        app_state.db_manager.create_or_update_inference_deployment_record(
            deployment={
                "model_name": oodd_model_name,
                "detector_id": detector_id,
                "api_token": api_token,
                "deployment_created": False,
            }
        )

        if return_edge_prediction:
            raise HTTPException(
                status_code=status.HTTP_503_SERVICE_UNAVAILABLE,
                detail=(
                    f"Edge predictions are required, but an edge-inference server is not available for {detector_id=}."
                ),
            )

    # Fall back to submitting the image to the cloud
    if disable_cloud_escalation:
        raise AssertionError("Cloud escalation is disabled.")  # ...should never reach this point

    logger.debug(f"Submitting image query to cloud for {detector_id=}")
    return safe_call_sdk(
        gl.submit_image_query,
        detector=detector_id,
        image=image_bytes,
        wait=0,  # wait on the client, not here
        patience_time=patience_time,
        confidence_threshold=confidence_threshold,
        human_review=human_review,
    )<|MERGE_RESOLUTION|>--- conflicted
+++ resolved
@@ -219,10 +219,6 @@
                     )
 
             return image_query
-<<<<<<< HEAD
-    # -- Edge-inference is not available --
-=======
->>>>>>> cc9249c7
     else:
         # -- Edge-inference is not available --
         # Create an edge-inference deployment record, which may be used to spin up an edge-inference server.
