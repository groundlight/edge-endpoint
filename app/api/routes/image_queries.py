--- conflicted
+++ resolved
@@ -9,11 +9,7 @@
 from model import ClassificationResult, ImageQuery, ImageQueryTypeEnum, ResultTypeEnum
 from PIL import Image
 
-<<<<<<< HEAD
-=======
-from app.core.edge_inference import edge_inference, edge_inference_is_available
 from app.core.motion_detection import MotionDetectionManager
->>>>>>> 340180d0
 from app.core.utils import (
     AppState,
     get_app_state,
