import logging
import random
from typing import Literal, Optional

from fastapi import APIRouter, BackgroundTasks, Depends, HTTPException, Query, Request, status
from groundlight import Groundlight
from model import ImageQuery

from app.core.app_state import (
    AppState,
    get_app_state,
    get_detector_metadata,
    get_groundlight_sdk_instance,
    refresh_detector_metadata_if_needed,
)
from app.core.edge_inference import get_edge_inference_model_name
from app.core.utils import create_iq, generate_iq_id, generate_metadata_dict, generate_request_id
from app.escalation_queue.models import SubmitImageQueryParams
from app.escalation_queue.queue_utils import safe_escalate_with_queue_write, write_escalation_to_queue
from app.metrics.iq_activity import record_activity_for_metrics

logger = logging.getLogger(__name__)

router = APIRouter()


async def validate_content_type(request: Request) -> str:
    if not request.headers.get("Content-Type", "").startswith("image/"):
        raise HTTPException(
            status_code=status.HTTP_415_UNSUPPORTED_MEDIA_TYPE, detail="Request body must be image bytes"
        )
    return request.headers.get("Content-Type", "")


async def validate_image_bytes(request: Request, content_type: str = Depends(validate_content_type)) -> bytes:
    image_bytes = await request.body()
    return image_bytes


async def validate_query_params_for_edge(request: Request):
    invalid_edge_params = {
        "inspection_id",  # inspection_id will not be supported on the edge
        "metadata",  # metadata is not supported on the edge currently, we need to set up persistent storage first
        "image_query_id",  # specifying an image query ID will not be supported on the edge
    }
    query_params = set(request.query_params.keys())
    invalid_provided_params = query_params.intersection(invalid_edge_params)
    if invalid_provided_params:
        raise HTTPException(
            status_code=status.HTTP_400_BAD_REQUEST, detail=f"Invalid query parameters: {invalid_provided_params}"
        )


@router.post("", response_model=ImageQuery)
async def post_image_query(  # noqa: PLR0913, PLR0915, PLR0912
    request: Request,
    background_tasks: BackgroundTasks,
    detector_id: str = Query(...),
    content_type: str = Depends(validate_content_type),
    image_bytes: bytes = Depends(validate_image_bytes),
    patience_time: Optional[float] = Query(None, ge=0),
    confidence_threshold: Optional[float] = Query(None, ge=0, le=1),
    human_review: Optional[Literal["DEFAULT", "ALWAYS", "NEVER"]] = Query(None),
    want_async: bool = Query(False),
    gl: Groundlight = Depends(get_groundlight_sdk_instance),
    app_state: AppState = Depends(get_app_state),
):
    """
    Submit an image query for a given detector.

    This function attempts to run inference locally on the edge, if possible,
    before potentially escalating to the cloud.

    Args:
        detector_id (str): The unique identifier of the detector to use, e.g., 'det_12345'.
        content_type (str): The content type of the image, e.g., 'image/jpeg'.
        image_bytes (bytes): The raw binary data of the image.
        patience_time (Optional[float]): Maximum time (in seconds) to wait for a confident answer.
            Longer patience times increase the likelihood of obtaining a confident answer.
            During this period, Groundlight may update ML predictions and prioritize human review if necessary.
            This is a soft server-side timeout. If not set, the detector's default patience time is used.
        confidence_threshold (Optional[float]): The minimum confidence level required for an answer.
            If not set, the detector's default confidence threshold is used.
        human_review (Optional[Literal["DEFAULT", "ALWAYS", "NEVER"]]):
            - "DEFAULT" or None: Send for human review only if the ML prediction is not confident.
            - "ALWAYS": Always send for human review.
            - "NEVER": Never send for human review.
        want_async (bool): If True, returns immediately after query submission without waiting for a prediction.
            The returned ImageQuery will have a 'result' of None. Requires 'wait' to be set to 0.

    Dependencies:
        gl (Groundlight): Application's Groundlight SDK instance.
        app_state (AppState): Application's state manager.
        background_tasks (BackgroundTasks): FastAPI background tasks manager for asynchronous operations.

    Returns:
        ImageQuery: The submitted image query, potentially with results depending on the mode of operation.

    Raises:
        HTTPException: If there are issues with the request parameters or processing.
    """
    await validate_query_params_for_edge(request)

    # The request ID is automatically set on requests from the Groundlight SDK. If it doesn't exist (e.g., if this
    # request was sent directly and not through the SDK) we generate one in the same way that the SDK does.
    request_id = request.headers.get("x-request-id") or generate_request_id()

    require_human_review = human_review == "ALWAYS"
    detector_inference_config = app_state.edge_inference_manager.detector_inference_configs.get(detector_id)
    return_edge_prediction = (
        detector_inference_config.always_return_edge_prediction if detector_inference_config is not None else False
    )
    disable_cloud_escalation = (
        detector_inference_config.disable_cloud_escalation if detector_inference_config is not None else False
    )

    if require_human_review and return_edge_prediction:
        raise HTTPException(
            status_code=status.HTTP_400_BAD_REQUEST,
            detail="Human review cannot be required if edge predictions are required.",
        )

    record_activity_for_metrics(detector_id, activity_type="iqs")

    if want_async:  # just submit to the cloud w/ ask_async
        if return_edge_prediction:
            raise HTTPException(
                status_code=status.HTTP_400_BAD_REQUEST,
                detail="Async requests are not supported when 'always_return_edge_prediction' is set to True.",
            )
        logger.debug(f"Submitting ask_async image query to cloud API server for {detector_id=}")
        record_activity_for_metrics(detector_id, activity_type="escalations")
        submit_iq_params = SubmitImageQueryParams(
            patience_time=patience_time,
            confidence_threshold=confidence_threshold,
            human_review=human_review,
            metadata=None,
            image_query_id=generate_iq_id(),
        )
        return safe_escalate_with_queue_write(
            gl=gl,
            queue_writer=app_state.queue_writer,
            detector_id=detector_id,
            image_bytes=image_bytes,
            want_async=True,
            submit_iq_params=submit_iq_params,
            request_id=request_id,
        )

    # Confirm the existence of the detector in GL, get relevant metadata
    detector_metadata = get_detector_metadata(detector_id=detector_id, gl=gl)  # NOTE: API call (once, then cached)
    # Schedule a background task to refresh the detector metadata if it's too old
    background_tasks.add_task(refresh_detector_metadata_if_needed, detector_id, gl)

    confidence_threshold = confidence_threshold or detector_metadata.confidence_threshold

    # For holding edge results if and when available
    results = None

    if require_human_review:
        # If human review is required, we should skip edge inference completely
        logger.debug("Received human_review=ALWAYS. Skipping edge inference.")
        record_activity_for_metrics(detector_id, activity_type="escalations")
    elif app_state.edge_inference_manager.inference_is_available(detector_id=detector_id):
        # -- Edge-model Inference --
        logger.debug(f"Local inference is available for {detector_id=}. Running inference...")
        results = app_state.edge_inference_manager.run_inference(
            detector_id=detector_id, image_bytes=image_bytes, content_type=content_type
        )
        ml_confidence = results["confidence"]

        is_confident_enough = ml_confidence >= confidence_threshold
        if return_edge_prediction or is_confident_enough:  # Return the edge prediction
            if return_edge_prediction:
                logger.debug(f"Returning edge prediction without cloud escalation. {detector_id=}")
            else:
                logger.debug(f"Edge detector confidence sufficient. {detector_id=}")

            image_query = create_iq(
                detector_id=detector_id,
                mode=detector_metadata.mode,
                mode_configuration=detector_metadata.mode_configuration,
                result_value=results["label"],
                confidence=ml_confidence,
                confidence_threshold=confidence_threshold,
                is_done_processing=True,
                query=detector_metadata.query,
                patience_time=patience_time,
                rois=results["rois"],
                text=results["text"],
            )

            # Skip cloud operations if escalation is disabled
            if disable_cloud_escalation:
                return image_query

            if is_confident_enough:  # Audit confident edge predictions at the specified rate
                if random.random() < app_state.edge_config.global_config.confident_audit_rate:
                    logger.debug(
                        f"Auditing confident edge prediction with confidence {ml_confidence} for detector {detector_id=}."
                    )
                    record_activity_for_metrics(detector_id, activity_type="audits")
                    submit_iq_params = SubmitImageQueryParams(
                        patience_time=patience_time,
                        confidence_threshold=confidence_threshold,
                        human_review=human_review,
                        metadata=generate_metadata_dict(results=results, is_edge_audit=True),
                        image_query_id=image_query.id,  # We give the cloud IQ the same ID as the returned edge IQ
                    )
                    # We write to the queue synchronously because it should be fast. But this could be done as a
                    # background task if it becomes slow.
                    write_escalation_to_queue(
                        writer=app_state.queue_writer,
                        detector_id=detector_id,
                        image_bytes=image_bytes,
                        submit_iq_params=submit_iq_params,
                        request_id=request_id,
                    )

                    # We keep done_processing=True here for `image_query` because although we escalated the query for
                    # an audit, this is invisible to the user. From their perspective, this is the final answer.

                    # Don't want to escalate to cloud again if we're already auditing the query
                    return image_query

            # Escalate after returning edge prediction if escalation is enabled and we have low confidence.
            if not is_confident_enough:
                # Only escalate if we haven't escalated on this detector too recently.
                if app_state.edge_inference_manager.escalation_cooldown_complete(detector_id=detector_id):
                    logger.debug(
                        f"Escalating to cloud due to low confidence: {ml_confidence} < thresh={confidence_threshold}"
                    )
                    record_activity_for_metrics(detector_id, activity_type="escalations")
                    submit_iq_params = SubmitImageQueryParams(
                        patience_time=patience_time,
                        confidence_threshold=confidence_threshold,
                        human_review=None,
                        metadata=generate_metadata_dict(results=results, is_edge_audit=False),
                        image_query_id=image_query.id,  # We give the cloud IQ the same ID as the returned edge IQ
<<<<<<< HEAD
                    )
                    # We write to the queue synchronously because it should be fast. But this could be done as a
                    # background task if it becomes slow.
                    write_escalation_to_queue(
                        writer=app_state.queue_writer,
                        detector_id=detector_id,
                        image_bytes=image_bytes,
                        submit_iq_params=submit_iq_params,
                        request_id=request_id,
                    )
=======
                    )
                    # We write to the queue synchronously because it should be fast. But this could be done as a
                    # background task if it becomes slow.
                    write_escalation_to_queue(
                        writer=app_state.queue_writer,
                        detector_id=detector_id,
                        image_bytes=image_bytes,
                        submit_iq_params=submit_iq_params,
                        request_id=request_id,
                    )
>>>>>>> e96529df
                    # Not done processing because the IQ in the cloud could get a better answer once escalated
                    image_query.done_processing = False
                else:
                    logger.debug(
                        f"Not escalating to cloud due to rate limit on background cloud escalations: {detector_id=}"
                    )

            return image_query
    else:
        # -- Edge-inference is not available --
        # Create an edge-inference deployment record, which may be used to spin up an edge-inference server.
        logger.debug(f"Local inference not available for {detector_id=}. Creating inference deployment record.")
        api_token = gl.api_client.configuration.api_key["ApiToken"]

        primary_model_name = get_edge_inference_model_name(detector_id=detector_id, is_oodd=False)
        app_state.db_manager.create_or_update_inference_deployment_record(
            deployment={
                "model_name": primary_model_name,
                "detector_id": detector_id,
                "api_token": api_token,
                "deployment_created": False,
            }
        )

        if app_state.separate_oodd_inference:
            oodd_model_name = get_edge_inference_model_name(detector_id=detector_id, is_oodd=True)
            app_state.db_manager.create_or_update_inference_deployment_record(
                deployment={
                    "model_name": oodd_model_name,
                    "detector_id": detector_id,
                    "api_token": api_token,
                    "deployment_created": False,
                }
            )

        if return_edge_prediction:
            raise HTTPException(
                status_code=status.HTTP_503_SERVICE_UNAVAILABLE,
                detail=(
                    f"Edge predictions are required, but an edge-inference server is not available for {detector_id=}."
                ),
            )

    # Fall back to submitting the image to the cloud
    if disable_cloud_escalation:
        raise AssertionError("Cloud escalation is disabled.")  # ...should never reach this point

    logger.debug(f"Submitting image query to cloud for {detector_id=}")
    record_activity_for_metrics(detector_id, activity_type="escalations")
    submit_iq_params = SubmitImageQueryParams(
        patience_time=patience_time,
        confidence_threshold=confidence_threshold,
        human_review=human_review,
        metadata=generate_metadata_dict(results=results, is_edge_audit=False),
        image_query_id=generate_iq_id(),
    )
    return safe_escalate_with_queue_write(
        gl=gl,
        queue_writer=app_state.queue_writer,
        detector_id=detector_id,
        image_bytes=image_bytes,
        want_async=False,
        submit_iq_params=submit_iq_params,
        request_id=request_id,
    )<|MERGE_RESOLUTION|>--- conflicted
+++ resolved
@@ -237,7 +237,6 @@
                         human_review=None,
                         metadata=generate_metadata_dict(results=results, is_edge_audit=False),
                         image_query_id=image_query.id,  # We give the cloud IQ the same ID as the returned edge IQ
-<<<<<<< HEAD
                     )
                     # We write to the queue synchronously because it should be fast. But this could be done as a
                     # background task if it becomes slow.
@@ -248,18 +247,6 @@
                         submit_iq_params=submit_iq_params,
                         request_id=request_id,
                     )
-=======
-                    )
-                    # We write to the queue synchronously because it should be fast. But this could be done as a
-                    # background task if it becomes slow.
-                    write_escalation_to_queue(
-                        writer=app_state.queue_writer,
-                        detector_id=detector_id,
-                        image_bytes=image_bytes,
-                        submit_iq_params=submit_iq_params,
-                        request_id=request_id,
-                    )
->>>>>>> e96529df
                     # Not done processing because the IQ in the cloud could get a better answer once escalated
                     image_query.done_processing = False
                 else:
