--- conflicted
+++ resolved
@@ -136,17 +136,11 @@
             confidence=ml_confidence,
             confidence_threshold=confidence_threshold,
             is_done_processing=True,
-<<<<<<< HEAD
-            query='', # We cannot fetch this, but we don't need it, so we'll leave it blank
-=======
-            query="",  # We cannot fetch this, but do we really need it?
->>>>>>> dff1d39a
+            query="",  # We cannot fetch this, but we don't need it, so we'll leave it blank
             patience_time=patience_time,
             rois=results["rois"],
             text=results["text"],
         )
-<<<<<<< HEAD
-=======
         is_confident_enough = ml_confidence >= confidence_threshold
         if return_edge_prediction or is_confident_enough:  # Return the edge prediction
             if return_edge_prediction:
@@ -168,7 +162,6 @@
                 text=results["text"],
             )
 
->>>>>>> dff1d39a
     else:
         # -- Edge-inference is not available --
         if return_edge_prediction:
