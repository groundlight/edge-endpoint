--- conflicted
+++ resolved
@@ -3,11 +3,7 @@
 from typing import Optional
 
 import numpy as np
-<<<<<<< HEAD
-from fastapi import APIRouter, Depends, HTTPException, Request
-=======
 from fastapi import APIRouter, Depends, HTTPException, Query, Request
->>>>>>> b6a69971
 from model import ImageQuery
 from PIL import Image, ImageFile
 
@@ -15,10 +11,7 @@
     get_edge_detector_manager,
     get_groundlight_sdk_instance,
     get_motion_detector_instance,
-<<<<<<< HEAD
     get_motion_detection_manager,
-=======
->>>>>>> b6a69971
     prefixed_ksuid,
     safe_call_api,
 )
@@ -39,25 +32,17 @@
     gl: Depends = Depends(get_groundlight_sdk_instance),
     motion_detector: Depends = Depends(get_motion_detector_instance),
     edge_detector_manager: Depends = Depends(get_edge_detector_manager),
-<<<<<<< HEAD
     motion_detection_manager: Depends = Depends(get_motion_detection_manager),
-=======
->>>>>>> b6a69971
 ):
     image = await request.body()
     img = Image.open(BytesIO(image))
     img_numpy = np.array(img)
 
-<<<<<<< HEAD
     if (
         detector_id not in motion_detection_manager.detectors
         or not motion_detection_manager.detectors[detector_id].is_enabled()
     ):
         return safe_call_api(gl.submit_image_query, detector=detector_id, image=image, wait=wait)
-=======
-    if not motion_detector.is_enabled():
-        return safe_call_api(gl.submit_image_query, detector=detector_id, image=image, wait=patience_time)
->>>>>>> b6a69971
 
     async with motion_detector.lock:
         motion_detected = await motion_detector.motion_detected(new_img=img_numpy)
