--- conflicted
+++ resolved
@@ -100,17 +100,12 @@
             return new_image_query
 
     image_query = None
-<<<<<<< HEAD
 
     # Check if the edge inference server is available
     inference_deployment_is_ready = app_state.inference_deployment_is_ready(
         detector_id=detector_id, create_if_absent=True
     )
     if inference_deployment_is_ready:
-=======
-    # Check if edge inference is enabled for this detector
-    if edge_inference_manager.inference_is_available(detector_id=detector_id):
->>>>>>> d5ebd791
         detector_metadata: Detector = get_detector_metadata(detector_id=detector_id, gl=gl)
         results = edge_inference_manager.run_inference(detector_id=detector_id, img_numpy=img_numpy)
 
