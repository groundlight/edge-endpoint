--- conflicted
+++ resolved
@@ -11,13 +11,9 @@
 from app.core.edge_inference import edge_inference, edge_inference_is_available
 from app.core.utils import (
     get_groundlight_sdk_instance,
-<<<<<<< HEAD
+    get_iqe_cache,
     get_motion_detection_manager,
     get_inference_client,
-=======
-    get_iqe_cache,
-    get_motion_detection_manager,
->>>>>>> 46723b8a
     prefixed_ksuid,
     safe_call_api,
 )
@@ -55,62 +51,24 @@
     patience_time: Optional[float] = Query(None, description="How long to wait for a confident response"),
     img: Image.Image = Depends(validate_request_body),
     gl: Depends = Depends(get_groundlight_sdk_instance),
-<<<<<<< HEAD
-    edge_detector_manager: Depends = Depends(get_edge_detector_manager),
+    iqe_cache: Depends = Depends(get_iqe_cache),
     motion_detection_manager: Depends = Depends(get_motion_detection_manager),
     inference_client: Depends = Depends(get_inference_client),
 ):
     img_numpy = np.array(img)  # [H, W, C=3], dtype: uint8, RGB format
 
-=======
-    iqe_cache: Depends = Depends(get_iqe_cache),
-    motion_detection_manager: Depends = Depends(get_motion_detection_manager),
-):
->>>>>>> 46723b8a
     if (
-        detector_id not in motion_detection_manager.detectors
-        or not motion_detection_manager.detectors[detector_id].is_enabled()
+        detector_id in motion_detection_manager.detectors
+        and motion_detection_manager.detectors[detector_id].is_enabled()
     ):
-<<<<<<< HEAD
-        return safe_call_api(gl.submit_image_query, detector=detector_id, image=image, wait=patience_time)
-
-=======
-        return safe_call_api(gl.submit_image_query, detector=detector_id, image=img, wait=patience_time)
-
-    img_numpy = np.array(img)
->>>>>>> 46723b8a
-    motion_detected = motion_detection_manager.run_motion_detection(detector_id=detector_id, new_img=img_numpy)
-
-    if motion_detected:
-        image_query = safe_call_api(gl.submit_image_query, detector=detector_id, image=image, wait=patience_time)
-        # Store the cloud's response so that if the next image has no motion, we will return
-        # the same response
-        motion_detection_manager.update_image_query_response(detector_id=detector_id, response=image_query)
-        return image_query
-
-    logger.debug(f"No motion detected for {detector_id=}")
-    new_image_query = ImageQuery(**motion_detection_manager.get_image_query_response(detector_id=detector_id).dict())
-    new_image_query.id = prefixed_ksuid(prefix="iqe_")
-<<<<<<< HEAD
-    edge_detector_manager.update_cache(detector_id=detector_id, image_query=new_image_query)
-=======
-    iqe_cache.update_cache(image_query=new_image_query)
->>>>>>> 46723b8a
-
-    return new_image_query
-
-    if detector_id not in motion_detection_manager.detectors or not motion_detection_manager.detectors[detector_id].is_enabled():
-        return safe_call_api(gl.submit_image_query, detector=detector_id, image=img, wait=patience_time)
-
-    if motion_detector.is_enabled():
-        motion_detected = motion_detector.motion_detected(new_img=img_numpy)
+        motion_detected = motion_detection_manager.run_motion_detection(detector_id=detector_id, new_img=img_numpy)
         if not motion_detected:
             # If there is no motion, return a clone of the last image query response
-            logger.debug("No motion detected")
-            new_image_query = motion_detector.image_query_response.copy(
+            logger.debug(f"No motion detected for {detector_id=}")
+            new_image_query = motion_detection_manager.get_image_query_response(detector_id=detector_id).copy(
                 deep=True, update={"id": prefixed_ksuid(prefix="iqe_")}
             )
-            edge_detector_manager.iqe_cache[new_image_query.id] = new_image_query
+            iqe_cache.update_cache(image_query=new_image_query)
             return new_image_query
 
     # Try to submit the image to a local edge detector
@@ -130,9 +88,13 @@
     if not image_query:
         image_query = safe_call_api(gl.submit_image_query, detector=detector_id, image=img, wait=patience_time)
 
-    if motion_detector.is_enabled():
+    if (
+        detector_id in motion_detection_manager.detectors
+        and motion_detection_manager.detectors[detector_id].is_enabled()
+    ):
         # Store the cloud's response so that if the next image has no motion, we will return the same response
-        motion_detector.image_query_response = image_query
+        motion_detection_manager.update_image_query_response(detector_id=detector_id, response=image_query)
+
     return image_query
 
 
@@ -143,11 +105,7 @@
     iqe_cache: Depends = Depends(get_iqe_cache),
 ):
     if id.startswith("iqe_"):
-<<<<<<< HEAD
-        image_query = edge_detector_manager.get_cached_image_query(image_query_id=id)
-=======
         image_query = iqe_cache.get_cached_image_query(image_query_id=id)
->>>>>>> 46723b8a
         if not image_query:
             raise HTTPException(status_code=404, detail=f"Image query with ID {id} not found")
         return image_query
