--- conflicted
+++ resolved
@@ -35,14 +35,8 @@
   # Blank id implies that no detectors have been configured to use motion detection
   # and/or local edge inference. The "default" templates are just examples of how one
   # might configure these features.
-<<<<<<< HEAD
-  - detector_id: 'det_'
-    motion_detection_template: "disabled"
-    local_inference_template: "default"
-    edge_only: false
-    edge_only_inference: false
-=======
     - detector_id: ''
       motion_detection_template: "default"
       local_inference_template: "default"
->>>>>>> af20f539
+      edge_only: false
+      edge_only_inference: false