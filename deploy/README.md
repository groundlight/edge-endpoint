--- conflicted
+++ resolved
@@ -135,11 +135,7 @@
 
 As an alternative to the manual setup above, you can use Helm to deploy the Edge Endpoint. This 
 approach provides a more streamlined management experience and standardized deployment.
-<<<<<<< HEAD
-This is the recommended approach moving forward.
-=======
 This will be the recommended approach moving forward.
->>>>>>> 45e8b0b3
 
 ### Prerequisites for Helm Installation
 
@@ -149,25 +145,14 @@
 
 ### Installation with Helm
 
-<<<<<<< HEAD
-*Namespace:* To deploy using the Helm chart, you should _not_ create the namespace beforehand. The Helm chart 
-will create the namespace for you.  In fact, if your `kubectl` context is set to the target namespace, 
-the helm chart will fail confusingly.  So you might want to point your `kubectl` context to the `default` 
-namespace before installing the helm chart.  (`kubectl config set-context --current --namespace=default`)
-=======
 *Namespace:* To deploy using the Helm chart, you should _not_ create the namespace beforehand. The Helm chart will create the namespace for you.  By default, the helm chart will install the edge-endpoint in the `edge` namespace. We recommend that you use that default.
 
 ```bash
->>>>>>> 45e8b0b3
 
 Now you can invoke helm directly with the following command:
 
 ```bash
-<<<<<<< HEAD
-helm install edge-endpoint deploy/helm/groundlight-edge-endpoint \
-=======
 helm install -n default edge-endpoint deploy/helm/groundlight-edge-endpoint \
->>>>>>> 45e8b0b3
   --set groundlightApiToken="${GROUNDLIGHT_API_TOKEN}"
 ```
 
@@ -179,19 +164,8 @@
 
 ### Helm Configuration Options
 
-<<<<<<< HEAD
-The Helm chart supports various configuration options, which can be set using `--set` flags:
-
-- `namespace`: Kubernetes namespace for deployment (default: "edge")
-- `imageTag`: Tag for container images (default: "latest")
-- `edgeEndpointPort`: Port exposed on the host (default: 30101)
-- `inferenceFlavor`: Choose "gpu" or "cpu" (default: "gpu")
-- `groundlightApiToken`: Your Groundlight API token (required)
-- `groundlightEndpoint`: API endpoint (default: "https://api.groundlight.ai")
-=======
 The Helm chart supports various configuration options which can be set using `--set` flags. For 
 the full list, with default values and , see the [values.yaml](helm/groundlight-edge-endpoint/values.yaml) file.
->>>>>>> 45e8b0b3
 
 Example with custom namespace and CPU inference:
 
@@ -202,11 +176,8 @@
   --set inferenceFlavor="cpu"
 ```
 
-<<<<<<< HEAD
-=======
 In most cases, you will only need to set the `groundlightApiToken` value.
 
->>>>>>> 45e8b0b3
 ### Verifying the Helm Installation
 
 After installation, verify your pods are running:
@@ -227,9 +198,5 @@
 To remove the Edge Endpoint deployed with Helm:
 
 ```bash
-<<<<<<< HEAD
-helm uninstall edge-endpoint
-=======
 helm uninstall -n default edge-endpoint
->>>>>>> 45e8b0b3
-```
+```
