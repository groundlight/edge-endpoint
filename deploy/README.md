
# Setting up the Edge Endpoint

The edge endpoint runs under kubernetes, typically on a single-node cluster, which could be just a raspberry pi, or a powerful GPU server.  But if you have a lot of detectors to run locally, it will scale out to a large multi-node cluster as well with basically zero changes except to the k8 cluster setup. 

The instructions below are fairly opinionated, optimized for single-node cluster setup, using k3s, on an Ubuntu/Debian-based system.  If you want to set it up with a different flavor of kubernetes, that should work, but you'll have to figure out how to do that yourself.

## Setting up Single-Node Kubernetes with k3s

If you don't have [k3s](https://docs.k3s.io/) installed, there are two scripts which can install it depending on whether you have a CUDA GPU or not.  If you don't set up a GPU, the models will run more slowly on CPU.

```shell
# For CPU inference
./deploy/bin/install-k3s.sh
```

```shell
# For GPU inference
./deploy/bin/install-k3s-nvidia.sh
```

<<<<<<< HEAD
While not required, you might want to customize the [edge config file](../configs/edge-config.yaml) to include the detector ID's you want to run. See [the guide to configuring detectors](/CONFIGURING-DETECTORS.md) for more information. Adding detector ID's to the config file will cause inference pods to be initialized automatically for each detector and provides you finer-grained control over each detector's behavior. Even if detectors aren't configured in the config file, edge inference will be set up for each detector ID for which the Groundlight service receives requests (note that it takes some time for each inference pod to become available for the first time).
=======
(Note: these scripts depend on the Linux utilities `curl` and `jq`. If these aren't on your system, the scripts will install them for you.)

You might want to customize the [edge config file](../configs/edge-config.yaml) to include the detector ID's you want to run.  Adding detector ID's to the config file will cause inference pods to be initialized automatically for each detector. Even if they aren't configured in the config file,
edge inference will be set up for each detector ID for which the Groundlight service receives requests (note that it
takes some time for each inference pod to become available for the first time).
>>>>>>> 9d282caa

Before installing the edge-endpoint, you need to create/specify the namespace for the deployment. If you're creating a new one, run:

```bash
kubectl create namespace "your-namespace-name"
```

Whether you created a new namespace or are using an existing one, set the DEPLOYMENT_NAMESPACE environment variable:
```bash
export DEPLOYMENT_NAMESPACE="your-namespace-name"
```

Some other environment variables should also be set. You'll need to have created
a Groundlight API token in the [Groundlight web app](https://app.groundlight.ai/reef/my-account/api-tokens).
```bash
# Set your API token
export GROUNDLIGHT_API_TOKEN="api_xxxxxx"

# Choose an inference flavor, either CPU or (default) GPU.
# Note that appropriate setup for GPU will need to be done separately.
export INFERENCE_FLAVOR="CPU"
# OR
export INFERENCE_FLAVOR="GPU"
```

You'll also need to configure your AWS credentials using `aws configure` to include credentials that have permissions to pull from the appropriate ECR location (if you don't already have the AWS CLI installed, refer to the instructions [here](https://docs.aws.amazon.com/cli/latest/userguide/getting-started-install.html)).

To install the edge-endpoint, run:
```shell
./deploy/bin/setup-ee.sh
```

This will create the edge-endpoint deployment, which is both the SDK proxy and coordination service. After a short while, you should be able to see something like this if you run `kubectl get pods -n "your-namespace-name"`:

```
NAME                                    READY   STATUS    RESTARTS   AGE
edge-endpoint-594d645588-5mf28          2/2     Running   0          4s
```

If you configured detectors in the [edge config file](/configs/edge-config.yaml), you should also see a pod for each of them, e.g.:

```
NAME                                                              READY   STATUS    RESTARTS   AGE
edge-endpoint-594d645588-5mf28                                    2/2     Running   0          4s
inferencemodel-det-3jemxiunjuekdjzbuxavuevw15k-5d8b454bcb-xqf8m   1/1     Running   0          2s
```

We currently have a hard-coded docker image from ECR in the [edge-endpoint](/edge-endpoint/deploy/k3s/edge_deployment.yaml)
deployment. If you want to make modifications to the edge endpoint code and push a different
image to ECR see [Pushing/Pulling Images from ECR](#pushingpulling-images-from-elastic-container-registry-ecr).


## Troubleshooting Deployments
### DNS Issues Inside Containers
If your edge-endpoint pod comes online, but none of your inference pods come online, you may be experiencing DNS issues inside the containers.
```bash
username@hostname:~/edge-endpoint$ kubectl get pods -n <YOUR-NAMESPACE>
NAME                                                              READY   STATUS             RESTARTS        AGE
edge-endpoint-78cddd689d-vls5m                                    2/2     Running            0               11m
```
You can confirm this by exec'ing into the inference-model-updater container.
```bash
kubectl exec -it edge-endpoint-<YOUR-PODS-ID> -n <YOUR-NAMESPACE> -c inference-model-updater -- /bin/bash
```
Try running `apt-get update`. It may fail with the following error message, indicating DNS issues.
```text
Err:1 https://deb.debian.org/debian bullseye InRelease
  Certificate verification failed: The certificate is NOT trusted. The certificate issuer is unknown. The name in the certificate does not match the expected.  Could not handshake: Error in the certificate verification. [IP: 192.168.1.1 443]
...
```
Notice how debian.org is resolving to a local IP address here. If this is the case, you can fix the issue by configuring the network to use Google’s DNS servers, bypassing the local router’s DNS.
#### Step 1: Confirm Your Network Interface

First, confirm the name of your network interface (often wlo1 for Wi-Fi or eth0 for Ethernet) by running:

```bash
nmcli device status
```
#### Step 2: Update DNS Settings with nmcli

Use nmcli to set the DNS servers to Google’s DNS (8.8.8.8 and 8.8.4.4) and ignore the DNS settings provided by DHCP:

```bash
sudo nmcli connection modify <YOUR-CONNECTION-NAME> ipv4.dns "8.8.8.8,8.8.4.4"
sudo nmcli connection modify <YOUR-CONNECTION-NAME> ipv4.ignore-auto-dns yes
```

Replace <YOUR-CONNECTION-NAME> with the name of your active connection, such as your Wi-Fi network name.
#### Step 3: Restart the Interface

Restart the connection to apply the changes:

```bash
sudo nmcli connection down <YOUR-CONNECTION-NAME> && sudo nmcli connection up <YOUR-CONNECTION-NAME>
```
#### Step 4: Confirm the Update Worked

Verify that the DNS settings have been applied correctly by running:

```bash
nmcli connection show "<YOUR-CONNECTION-NAME>" | grep ipv4.dns
```

This should show the configured DNS servers, `8.8.8.8` and `8.8.4.4`.

#### Step 5: Uninstall and Reinstall k3s.
Uninstall by running `sudo /usr/local/bin/k3s-uninstall.sh`.

Reinstall by following the instructions earlier in this readme.

This should resolve the DNS issue and allow the inference pods to launch.

## Pushing/Pulling Images from Elastic Container Registry (ECR)

We currently have a hard-coded docker image in our k3s deployment, which is not ideal.
If you're testing things locally and want to use a different docker image, you can do so
by first creating a docker image locally, pushing it to ECR, retrieving the image ID and
then using that ID in the [edge_deployment](k3s/edge_deployment/edge_deployment.yaml) file.

Follow the following steps:

```shell
# Build and push image to ECR
> ./deploy/bin/build-push-edge-endpoint-image.sh
```<|MERGE_RESOLUTION|>--- conflicted
+++ resolved
@@ -19,15 +19,9 @@
 ./deploy/bin/install-k3s-nvidia.sh
 ```
 
-<<<<<<< HEAD
-While not required, you might want to customize the [edge config file](../configs/edge-config.yaml) to include the detector ID's you want to run. See [the guide to configuring detectors](/CONFIGURING-DETECTORS.md) for more information. Adding detector ID's to the config file will cause inference pods to be initialized automatically for each detector and provides you finer-grained control over each detector's behavior. Even if detectors aren't configured in the config file, edge inference will be set up for each detector ID for which the Groundlight service receives requests (note that it takes some time for each inference pod to become available for the first time).
-=======
 (Note: these scripts depend on the Linux utilities `curl` and `jq`. If these aren't on your system, the scripts will install them for you.)
 
-You might want to customize the [edge config file](../configs/edge-config.yaml) to include the detector ID's you want to run.  Adding detector ID's to the config file will cause inference pods to be initialized automatically for each detector. Even if they aren't configured in the config file,
-edge inference will be set up for each detector ID for which the Groundlight service receives requests (note that it
-takes some time for each inference pod to become available for the first time).
->>>>>>> 9d282caa
+You might want to customize the [edge config file](../configs/edge-config.yaml) to include the detector ID's you want to run. See [the guide to configuring detectors](/CONFIGURING-DETECTORS.md) for more information. Adding detector ID's to the config file will cause inference pods to be initialized automatically for each detector and provides you finer-grained control over each detector's behavior. Even if detectors aren't configured in the config file, edge inference will be set up for each detector ID for which the Groundlight service receives requests (note that it takes some time for each inference pod to become available for the first time).
 
 Before installing the edge-endpoint, you need to create/specify the namespace for the deployment. If you're creating a new one, run:
 
