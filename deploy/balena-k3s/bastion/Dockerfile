--- conflicted
+++ resolved
@@ -31,11 +31,6 @@
     htop && \
     apt-get clean && rm -rf /var/lib/apt/lists/*
 
-<<<<<<< HEAD
-# Note that currently this is only for ARM
-# RUN curl "https://awscli.amazonaws.com/awscli-exe-linux-aarch64.zip" -o "awscliv2.zip"
-RUN curl "https://awscli.amazonaws.com/awscli-exe-linux-x86_64.zip" -o "awscliv2.zip"
-=======
 # This works for both x86_64 and aarch64, but its not simultaneously multi-arch
 RUN arch=$(uname -m) && \
     if [ "$arch" = "aarch64" ]; then \
@@ -43,7 +38,6 @@
     else \
         curl "https://awscli.amazonaws.com/awscli-exe-linux-x86_64.zip" -o "awscliv2.zip"; \
     fi
->>>>>>> 97dc9503
 RUN unzip awscliv2.zip && rm awscliv2.zip
 RUN ./aws/install
 RUN aws --version
