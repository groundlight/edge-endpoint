--- conflicted
+++ resolved
@@ -56,107 +56,23 @@
         - name: edge-config-volume
           # This is a path inside the container not the host
           mountPath: /etc/groundlight
-<<<<<<< HEAD
         - name: inference-deployment-template-volume
           mountPath: /etc/groundlight
-=======
         - name: model-repo
           mountPath: /mnt/models
->>>>>>> d5ebd791
       imagePullSecrets:
       - name: registry-credentials
       volumes:
       - name: edge-config-volume
         configMap:
           name: edge-config
-<<<<<<< HEAD
       - name: inference-deployment-template-volume
         configMap:
           name: inference-deployment-template
-=======
       - name: model-repo
         hostPath:
           # A hostPath volume mounts a file or directory from the host node's filesystem into your Pod
           # This simiplifies things a lot, but only really works for single-node clusters.
           # TODO: check out k3s local path provisioner: https://docs.k3s.io/storage#setting-up-the-local-storage-provider
           path: /home/ubuntu/ptdev/zuuul2/predictors/serving/model_repository
-          type: DirectoryOrCreate
----
-apiVersion: v1
-kind: Service
-metadata:
-  name: inference-service
-spec:
-  selector:
-    app: inference-server
-  ports:
-    - protocol: TCP
-      port: 8000
-      name: http
-      targetPort: 8000
-    - protocol: TCP
-      port: 8002
-      name: metrics  # From the edge machine, run curl localhost:<nodeport>/metrics to see metrics summary
-      targetPort: 8002
-  type: NodePort
----
-apiVersion: apps/v1
-kind: Deployment
-metadata:
-  name: inference-server
-  labels:
-    app: inference-server
-spec:
-  replicas: 1
-  selector:
-    matchLabels:
-      app: inference-server
-  template:
-    metadata:
-      labels:
-        app: inference-server
-    spec:
-      runtimeClassName: nvidia  # Required for GPU use in k3s
-      containers:
-      - name: inference-server
-        image: 723181461334.dkr.ecr.us-west-2.amazonaws.com/gl-tritonserver:313680099-main
-        imagePullPolicy: IfNotPresent
-        # Tritonserver will look for models in /mnt/models and initialize them on startup
-        # TODO: We only want to shut down an old instance when this tritonsever gives the "READY" signal for all models
-        command:
-          [
-            "tritonserver",
-            "--model-repository=/mnt/models",
-            "--load-model=*",
-            "--model-control-mode=explicit",
-            "--metrics-config=summary_latencies=true"
-          ]
-        resources:
-          limits:
-            nvidia.com/gpu: 1
-        volumeMounts:
-        - name: model-repo
-          mountPath: /mnt/models
-        - name: dshm
-          mountPath: /dev/shm
-        ports:
-        - containerPort: 8000
-          name: http-triton
-        - containerPort: 8002
-          name: metrics-triton
-      imagePullSecrets:
-      - name: registry-credentials
-      volumes:
-      - name: model-repo
-        hostPath:
-          # A hostPath volume mounts a file or directory from the host node's filesystem into your Pod
-          # This simiplifies things a lot, but only really works for single-node clusters.
-          # TODO: check out k3s local path provisioner: https://docs.k3s.io/storage#setting-up-the-local-storage-provider
-          path: /home/ubuntu/ptdev/zuuul2/predictors/serving/model_repository
-          type: DirectoryOrCreate
-      # https://stackoverflow.com/questions/43373463/how-to-increase-shm-size-of-a-kubernetes-container-shm-size-equivalent-of-doc
-      - name: dshm
-        emptyDir:
-          medium: Memory
-          sizeLimit: 512Mi
->>>>>>> d5ebd791
+          type: DirectoryOrCreate