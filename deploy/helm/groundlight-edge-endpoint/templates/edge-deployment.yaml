{{- if and (eq .Values.inferenceFlavor "gpu") (not (lookup "node.k8s.io/v1" "RuntimeClass" "" "nvidia")) }}
# Required runtime class for GPU use in k3s
# Pods must have `runtimeClassName: nvidia` set to access GPU
apiVersion: node.k8s.io/v1
kind: RuntimeClass
metadata:
  name: nvidia
  annotations:
    "helm.sh/resource-policy": keep
handler: nvidia
---
{{- end }}
apiVersion: v1
kind: Service
metadata:
  name: edge-endpoint-service
  namespace: {{ .Values.namespace }}
  labels:
    {{- include "groundlight-edge-endpoint.labels" . | nindent 4 }}
spec:
  selector:
    app: edge-logic-server
  ports:
  - protocol: TCP
    # Service port for NGINX
    port: 30101
    nodePort: {{ .Values.edgeEndpointPort }}
  type: NodePort
---
apiVersion: apps/v1
kind: Deployment
metadata:
  name: edge-endpoint
  namespace: {{ .Values.namespace }}
  labels:
    app: edge-endpoint
    {{- include "groundlight-edge-endpoint.labels" . | nindent 4 }}
spec:
  replicas: 1
  selector:
    matchLabels:
      app: edge-logic-server
  template:
    metadata:
      labels:
        app: edge-logic-server
      annotations:
        checksum/config: {{ include "groundlight-edge-endpoint.edgeConfig" . | sha256sum }}
    spec:
      # This service account is used by the edge logic to access the Kubernetes API
      # from within the pod. See templates/service_account.yaml for more details
      serviceAccountName: edge-endpoint-service-account
      initContainers:
      - name: database-prep
        image: &edgeEndpointImage 767397850842.dkr.ecr.us-west-2.amazonaws.com/edge-endpoint:{{ include "groundlight-edge-endpoint.edgeEndpointTag" . }}
        imagePullPolicy: "{{ include "groundlight-edge-endpoint.edgeEndpointPullPolicy" . }}"
        volumeMounts:
        - name: edge-endpoint-persistent-volume
          mountPath: /opt/groundlight/edge/sqlite
        command: ["/bin/bash", "/groundlight-edge/deploy/bin/setup_db.sh"]

      containers:
      - name: nginx
        image: *edgeEndpointImage
        imagePullPolicy: "{{ include "groundlight-edge-endpoint.edgeEndpointPullPolicy" . }}"
        command: ["nginx", "-g", "daemon off;"]
        ports:
        - containerPort: 30101
        volumeMounts:
        - name: nginx-config-volume
          mountPath: /etc/nginx/nginx.conf
          subPath: nginx.conf
<<<<<<< HEAD
        - name: edge-endpoint-persistent-volume
          mountPath: /opt/groundlight/edge/sqlite
        - name: device-info-volume
          mountPath: /opt/groundlight/device
        - name: escalation-queue-volume
          mountPath: /opt/groundlight/queue
=======
>>>>>>> 37647efd
        startupProbe:
          httpGet:
            path: /health/live  # Checks if the server is up
            port: 30101
          initialDelaySeconds: 10
          periodSeconds: 10
          failureThreshold: 6  # Wait for up to 1 min
        readinessProbe:
          httpGet:
            path: /health/ready  # Checks if the server is ready to serve requests
            port: 30101
          initialDelaySeconds: 10
          periodSeconds: 10
          failureThreshold: 2  # after 20 seconds of failure, stop sending traffic to the pod
        livenessProbe:
          httpGet:
            path: /health/ready
            port: 30101
          initialDelaySeconds: 10
          periodSeconds: 10
          failureThreshold: 4  # after 40 seconds of failure, restart the pod

      - name: edge-endpoint
        image: *edgeEndpointImage
        imagePullPolicy: "{{ include "groundlight-edge-endpoint.edgeEndpointPullPolicy" . }}"
        env:
        - name: LOG_LEVEL
          value: {{ .Values.logLevel | quote }}
        # We need this feature flag since we run the edge logic server in two separate environments:
        # 1. In docker (on the GitHub Actions runner) for testing
        # 2. In kubernetes (currently a dedicated EC2 instance)
        # This feature flag is basically good for knowing when to use the python kubernetes API
        # (i.e., creating deployments, etc.). We don't want to use the python kubernetes API
        # if we are only running the edge logic server in docker.
        # TODO: Once we have kubernetes-based tests, we can remove this feature flag.
        - name: DEPLOY_DETECTOR_LEVEL_INFERENCE
          value: "1"
        - name: GROUNDLIGHT_ENDPOINT
          value: "{{ .Values.upstreamEndpoint }}"
        volumeMounts:
        - name: edge-config-volume
          mountPath: /etc/groundlight/edge-config
        # TODO: Remove this once we have have removed nginx from the container
        - name: nginx-config-volume
          mountPath: /etc/nginx/nginx.conf
          subPath: dummy-nginx.conf
        - name: edge-endpoint-persistent-volume
          mountPath: /opt/groundlight/edge/sqlite
        - name: device-info-volume
          mountPath: /opt/groundlight/device

      - name: status-monitor
        image: *edgeEndpointImage
        imagePullPolicy: "{{ include "groundlight-edge-endpoint.edgeEndpointPullPolicy" . }}"
        ports:
        - containerPort: 8123
        command: ["./app/bin/launch-status-monitor.sh"]
        env:
        - name: LOG_LEVEL
          value: {{ .Values.logLevel | quote }}
        - name: GROUNDLIGHT_API_TOKEN
          valueFrom:
            secretKeyRef:
              name: groundlight-api-token
              key: GROUNDLIGHT_API_TOKEN
              optional: true
        - name: INFERENCE_FLAVOR
          value: "{{ .Values.inferenceFlavor }}"
        volumeMounts:
          - name: edge-config-volume
            mountPath: /etc/groundlight/edge-config
          - name: device-info-volume
            mountPath: /opt/groundlight/device
      
      - name: escalation-queue-reader
        image: *edgeEndpointImage
        imagePullPolicy: "{{ include "groundlight-edge-endpoint.edgeEndpointPullPolicy" . }}"
        command: ["./app/bin/launch-escalation-queue-reader.sh"]
        env:
        - name: LOG_LEVEL
          value: "INFO"
        - name: GROUNDLIGHT_API_TOKEN
          valueFrom:
            secretKeyRef:
              name: groundlight-api-token
              key: GROUNDLIGHT_API_TOKEN
              optional: true
        volumeMounts:
          - name: escalation-queue-volume
            mountPath: /opt/groundlight/queue

      - name: inference-model-updater
        image: *edgeEndpointImage
        imagePullPolicy: "{{ include "groundlight-edge-endpoint.edgeEndpointPullPolicy" . }}"
        command: ["/bin/bash", "-c"]
        args: ["poetry run python -m app.model_updater.update_models"]
        env:
        - name: LOG_LEVEL
          value: {{ .Values.logLevel | quote }}
        - name: DEPLOY_DETECTOR_LEVEL_INFERENCE
          value: "1"
        - name: GROUNDLIGHT_ENDPOINT
          value: "{{ .Values.upstreamEndpoint }}"
        - name: GROUNDLIGHT_API_TOKEN
          valueFrom:
            secretKeyRef:
              name: groundlight-api-token
              key: GROUNDLIGHT_API_TOKEN
        volumeMounts:
        - name: edge-config-volume
          mountPath: /etc/groundlight/edge-config
        - name: nginx-config-volume
          mountPath: /etc/nginx/nginx.conf
          subPath: nginx.conf
        - name: kubernetes-namespace
          mountPath: /etc/groundlight/kubernetes-namespace

        - name: inference-deployment-template-volume
          mountPath: /etc/groundlight/inference-deployment

        # In this setup the edge-endpoint-persistent-volume is mounted to
        # two different paths in the inference-model-updater container.
        # This allows the container to access both the sqlite database and
        # the path to the model repository without needing to create an extra PV and PVC.
        - name: edge-endpoint-persistent-volume
          mountPath: /opt/groundlight/edge/sqlite

        - name: edge-endpoint-persistent-volume
          mountPath: /opt/groundlight/edge/serving/model-repo

        - name: device-info-volume
          mountPath: /opt/groundlight/device

      imagePullSecrets:
      - name: registry-credentials

      volumes:
      - name: edge-config-volume
        configMap:
          name: edge-config
      - name: nginx-config-volume
        configMap:
          name: nginx-config
      - name: kubernetes-namespace
        configMap:
          name: kubernetes-namespace
      - name: inference-deployment-template-volume
        configMap:
          name: inference-deployment-template
      - name: edge-endpoint-persistent-volume
        persistentVolumeClaim:
          claimName: edge-endpoint-pvc
      - name: device-info-volume
        hostPath:
          path: /opt/groundlight/device
          type: DirectoryOrCreate
      - name: escalation-queue-volume
        hostPath:
          path: /opt/groundlight/queue
          type: DirectoryOrCreate<|MERGE_RESOLUTION|>--- conflicted
+++ resolved
@@ -70,15 +70,6 @@
         - name: nginx-config-volume
           mountPath: /etc/nginx/nginx.conf
           subPath: nginx.conf
-<<<<<<< HEAD
-        - name: edge-endpoint-persistent-volume
-          mountPath: /opt/groundlight/edge/sqlite
-        - name: device-info-volume
-          mountPath: /opt/groundlight/device
-        - name: escalation-queue-volume
-          mountPath: /opt/groundlight/queue
-=======
->>>>>>> 37647efd
         startupProbe:
           httpGet:
             path: /health/live  # Checks if the server is up
