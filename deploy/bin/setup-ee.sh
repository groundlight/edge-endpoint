--- conflicted
+++ resolved
@@ -66,11 +66,7 @@
 INFERENCE_FLAVOR=${INFERENCE_FLAVOR:-"GPU"}
 DEPLOY_LOCAL_VERSION=${DEPLOY_LOCAL_VERSION:-1}
 DEPLOYMENT_NAMESPACE=${DEPLOYMENT_NAMESPACE:-$($K config view -o json | jq -r '.contexts[] | select(.name == "'$($K config current-context)'") | .context.namespace // "default"')}
-<<<<<<< HEAD
-IMAGE_TAG=${IMAGE_TAG:-"latest"}
-=======
 export IMAGE_TAG=${IMAGE_TAG:-"latest"}
->>>>>>> 93b9261c
 
 # Update K to include the deployment namespace
 K="$K -n $DEPLOYMENT_NAMESPACE"
@@ -84,13 +80,8 @@
 
 # Most users do not need to think about these.
 
-<<<<<<< HEAD
-PERSISTENT_VOLUME_NAME=${PERSISTENT_VOLUME_NAME:-"edge-endpoint-pv"}
-EDGE_ENDPOINT_PORT=${EDGE_ENDPOINT_PORT:-30101}
-=======
 export PERSISTENT_VOLUME_NAME=${PERSISTENT_VOLUME_NAME:-"edge-endpoint-pv"}
 export EDGE_ENDPOINT_PORT=${EDGE_ENDPOINT_PORT:-30101}
->>>>>>> 93b9261c
 
 # Create Secrets
 if ! ./deploy/bin/make-aws-secret.sh; then
@@ -155,24 +146,12 @@
 
 # Check if DEPLOY_LOCAL_VERSION is set. If so, use a local volume instead of an EFS volume
 if [[ "${DEPLOY_LOCAL_VERSION}" == "1" ]]; then
-<<<<<<< HEAD
-    if ! check_pv_conflict "$PERSISTENT_VOLUME_NAME" "local-sc"; then
-=======
     if ! check_pv_conflict "$PERSISTENT_VOLUME_NAME" "null"; then
->>>>>>> 93b9261c
         fail "PersistentVolume $PERSISTENT_VOLUME_NAME conflicts with the existing resource."
     fi
 
     # Use envsubst to replace the PERSISTENT_VOLUME_NAME, PERSISTENT_VOLUME_NAME in the local_persistent_volume.yaml template
     envsubst < deploy/k3s/local_persistent_volume.yaml > deploy/k3s/local_persistentvolume.yaml
-<<<<<<< HEAD
-=======
-    echo $PERSISTENT_VOLUME_NAME
->>>>>>> 93b9261c
-    $K apply -f deploy/k3s/local_persistentvolume.yaml
-    rm deploy/k3s/local_persistentvolume.yaml
-
-else
     # If environment variable EFS_VOLUME_ID is not set, exit
     if [[ -z "${EFS_VOLUME_ID}" ]]; then
         fail "EFS_VOLUME_ID environment variable not set"
@@ -211,11 +190,7 @@
 
 $K apply -f deploy/k3s/inference_deployment/warmup_inference_model.yaml
 
-<<<<<<< HEAD
-# Substitutes the EDGE_ENDPOINT_PORT
-=======
 # Substitutes the EDGE_ENDPOINT_PORT and IMAGE_TAG
->>>>>>> 93b9261c
 envsubst < deploy/k3s/edge_deployment/edge_deployment.yaml > deploy/k3s/edge_deployment/edge_deployment.yaml.tmp
 $K apply -f deploy/k3s/edge_deployment/edge_deployment.yaml.tmp
 rm deploy/k3s/edge_deployment/edge_deployment.yaml.tmp
