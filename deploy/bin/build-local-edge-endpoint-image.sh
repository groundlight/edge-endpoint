--- conflicted
+++ resolved
@@ -1,10 +1,5 @@
 #!/bin/bash
 
-<<<<<<< HEAD
-# Builds and imports the image into a local k3s cluster.
-# This is useful for development purposes, where you don't want to push the image to ECR.
-# Applies the tag "dev" to the image.
-=======
 # This script will build the edge-endpoint image and add it to the local k3s cluster
 # for development and testing. If the image already exists in the k3s cluster, it will
 # skip the upload step.
@@ -25,7 +20,6 @@
 #
 # Note than when you use the image in your Kubernetes app, you need to set
 # imagePullPolicy=Never so K8s doesn't try to pull the image from ECR.
->>>>>>> f0f2d9e0
 
 set -e
 
