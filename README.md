--- conflicted
+++ resolved
@@ -67,7 +67,31 @@
 
 * `inference-server container`: This container holds the edge model 
 
-<<<<<<< HEAD
+* `Cloud API:` This is the upstream API that we use as a fallback in case the edge logic server encounters problems. It is set to `https://api.groundlight.ai`. 
+
+* `Edge endpoint:` This is the user-visible endpoint (i.e., the upstream you can set for the Groundlight application). This is set to `http://localhost:6717`. 
+
+
+### Running a development edge endpoint outside a container
+
+To develop outside docker, you need to run both the nginx proxy and the edge logic server.
+
+The easiest way to run the nginx proxy is:
+
+```BASH
+# Install nginx (if you haven't) - for Ubuntu
+sudo apt-get update && apt-get install nginx
+
+# Make sure you `cd` into the root of this repo
+sudo nginx -c $(pwd)/configs/nginx.conf
+```
+
+Then you must run the edge logic server like this:
+
+```BASH
+# Install poetry (if you haven't yet)
+curl -sSL https://install.python-poetry.org | python3 -
+
 # Install python environment
 poetry install
 
@@ -109,8 +133,4 @@
 to configure HTTPS.  You must either supply a signed TLS certificate or generate a self-signed certificate in this case.
 When using a self-signed certificate, be sure to configure calling applications to ignore TLS warnings.
 
-To set up TLS, modify the [`nginx.conf`](./configs/nginx.conf) file.  Then rebuild your container and relaunch the server.
-=======
-* `Cloud API:` This is the upstream API that we use as a fallback in case the edge logic server encounters problems. It is set to `https://api.groundlight.ai`. 
-* `Edge endpoint:` This is the user-visible endpoint (i.e., the upstream you can set for the Groundlight application). This is set to `http://localhost:30101`. 
->>>>>>> 67ee4a13
+To set up TLS, modify the [`nginx.conf`](./configs/nginx.conf) file.  Then rebuild your container and relaunch the server.