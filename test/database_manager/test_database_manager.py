import pytest
from model import ImageQuery
from sqlalchemy import create_engine, text
from sqlalchemy.exc import SQLAlchemyError
<<<<<<< HEAD
from sqlalchemy import create_engine
=======
>>>>>>> 485989b2
from sqlalchemy.orm import sessionmaker

from app.core.database import DatabaseManager
from app.core.utils import create_iqe, prefixed_ksuid

NUM_TESTING_RECORDS = 100


@pytest.fixture(scope="module")
def db_manager():
    """
    Create a database manager for the entire test module.
    """
    db_manager = DatabaseManager(verbose=False)
    engine = create_engine("sqlite:///:memory:", echo=False)
    db_manager._engine = engine
    db_manager.session_maker = sessionmaker(bind=db_manager._engine)
    db_manager.create_tables()

    yield db_manager

    # Tear down
    db_manager.shutdown()


@pytest.fixture(scope="function")
def database_reset(db_manager: DatabaseManager):
    """
    Reset the database before every test function and yield control to the test function.
    """
    with db_manager.session_maker() as session:
        session.execute(text("DELETE FROM inference_deployments"))
        session.execute(text("DELETE FROM image_queries_edge"))
        session.commit()
        yield


def test_create_inference_deployment_record(db_manager: DatabaseManager, database_reset):
    """
    Test creating a new detector deployment record.
    """

    records = [
        {
            "detector_id": prefixed_ksuid("det_"),
            "api_token": prefixed_ksuid("api_"),
            "deployment_created": False,
        }
        for _ in range(NUM_TESTING_RECORDS)
    ]

    for record in records:
        db_manager.create_inference_deployment_record(record=record)
        with db_manager.session_maker() as session:
            query_text = f"SELECT * FROM inference_deployments WHERE detector_id = '{record['detector_id']}'"
            query = session.execute(text(query_text))
            result = query.first()
            assert result.detector_id == record["detector_id"]
            assert result.api_token == record["api_token"]
            assert result.deployment_created == record["deployment_created"] is False


def test_get_detectors_without_deployments(db_manager, database_reset):
    """
    Check that when we retrieve detector deployment records we get what we expect.
    """
    records = [
        {
            "detector_id": prefixed_ksuid("det_"),
            "api_token": prefixed_ksuid("api_"),
            "deployment_created": False,
        }
        for _ in range(NUM_TESTING_RECORDS)
    ]

    for record in records:
        db_manager.create_inference_deployment_record(record=record)

    undeployed_detectors = db_manager.query_inference_deployments(deployment_created=False)
    assert len(undeployed_detectors) == NUM_TESTING_RECORDS
    for record in undeployed_detectors:
        assert record["detector_id"] in [r["detector_id"] for r in records]
        assert record["api_token"] in [r["api_token"] for r in records]


def test_get_iqe_record(db_manager, database_reset):
    image_query: ImageQuery = create_iqe(
        detector_id=prefixed_ksuid("det_"), label="test_label", confidence=0.5, query="test_query"
    )
    db_manager.create_iqe_record(record=image_query)

    # Get the record
    retrieved_record = db_manager.get_iqe_record(image_query_id=image_query.id)
    assert retrieved_record == image_query


def test_update_inference_deployment_record(db_manager, database_reset):
    """
    Create a few testing records, update the deployment_created field, and check that the update was successful.
    """
    records = [
        {
            "detector_id": prefixed_ksuid("det_"),
            "api_token": prefixed_ksuid("api_"),
            "deployment_created": False,
        }
        for _ in range(NUM_TESTING_RECORDS)
    ]

    for record in records:
        db_manager.create_inference_deployment_record(record=record)
        db_manager.update_inference_deployment_record(
            detector_id=record["detector_id"], new_record={"deployment_created": True}
        )

        with db_manager.session_maker() as session:
            query_text = f"SELECT * FROM inference_deployments WHERE detector_id = '{record['detector_id']}'"
            query = session.execute(text(query_text))
            result = query.first()
            assert result.detector_id == record["detector_id"]
            assert result.api_token == record["api_token"]
            assert bool(result.deployment_created) is True


def test_update_api_token_for_detector(db_manager, database_reset):
    record = {
        "detector_id": prefixed_ksuid("det_"),
        "api_token": prefixed_ksuid("api_"),
        "deployment_created": False,
    }
    db_manager.create_inference_deployment_record(record=record)
    detectors = db_manager.query_inference_deployments(detector_id=record["detector_id"])
    assert len(detectors) == 1
    assert detectors[0]["api_token"] == record["api_token"]
    assert bool(detectors[0]["deployment_created"]) is False

    # Now change the API token
    new_api_token = prefixed_ksuid("api_")
    db_manager.update_inference_deployment_record(
        detector_id=record["detector_id"], new_record={"api_token": new_api_token}
    )

    # Check that the API token has been updated
    detectors = db_manager.query_inference_deployments(detector_id=record["detector_id"])
    assert len(detectors) == 1
    assert detectors[0]["api_token"] == new_api_token
    assert bool(detectors[0]["deployment_created"]) is False


def test_create_detector_record_raises_validation_error(db_manager: DatabaseManager, database_reset):
    """
    Creating detector record with invalid detector_id should raise a ValueError.
    """
    records = [
        {
            "detector_id": prefixed_ksuid("det_") + prefixed_ksuid("_"),
            "api_token": prefixed_ksuid("api_"),
            "deployment_created": False,
        }
        for _ in range(NUM_TESTING_RECORDS)
    ]

    for record in records:
        with pytest.raises(ValueError):
            db_manager.create_inference_deployment_record(record=record)


def test_query_inference_deployments_raises_sqlalchemy_error(db_manager: DatabaseManager, database_reset):
    detector_record = {
        "detector_id": prefixed_ksuid("det_"),
        "api_token": prefixed_ksuid("api_"),
        "deployment_created": False,
    }
    db_manager.create_inference_deployment_record(record=detector_record)

    # We will query with invalid parameters and make sure that we get an error
    # Here `image_query_id` is not a valid field in the `inference_deployments` table, so
    # we should get an error.
    with pytest.raises(SQLAlchemyError):
        db_manager.query_inference_deployments(detector_id=detector_record["detector_id"], image_query_id="invalid_id")<|MERGE_RESOLUTION|>--- conflicted
+++ resolved
@@ -2,10 +2,7 @@
 from model import ImageQuery
 from sqlalchemy import create_engine, text
 from sqlalchemy.exc import SQLAlchemyError
-<<<<<<< HEAD
 from sqlalchemy import create_engine
-=======
->>>>>>> 485989b2
 from sqlalchemy.orm import sessionmaker
 
 from app.core.database import DatabaseManager
