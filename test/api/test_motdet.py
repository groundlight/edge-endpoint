--- conflicted
+++ resolved
@@ -1,22 +1,10 @@
-import logging
 import time
-<<<<<<< HEAD
-import logging
-=======
-
->>>>>>> 3f720767
 import pytest
 from groundlight import Groundlight
 from PIL import Image, ImageFilter
 
 from app.core.utils import load_edge_config
 
-logger = logging.getLogger(__name__)
-
-<<<<<<< HEAD
-=======
-print("RUNNING TESTS")
->>>>>>> 3f720767
 
 DETECTORS = {
     "dog_detector": {
@@ -38,7 +26,6 @@
     Load up detector IDs from the edge config file prior to running any tests.
     """
     config = load_edge_config()
-    logger.debug(f"Edge config from testing: {config}")
     return config
 
 
