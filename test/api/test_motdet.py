--- conflicted
+++ resolved
@@ -1,8 +1,4 @@
 import time
-<<<<<<< HEAD
-=======
-
->>>>>>> dda23d3e
 import pytest
 from groundlight import Groundlight
 from PIL import Image, ImageFilter
