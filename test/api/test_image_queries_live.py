--- conflicted
+++ resolved
@@ -18,7 +18,6 @@
 # - name="live_edge_testing_1",
 # - query="Is there a dog in the image?",
 # - confidence_threshold=0.9
-<<<<<<< HEAD
 DETECTOR_ID_1 = "det_2raefZ74V0ojgbmM2UJzQCpFKyF"
 # - name="live_edge_testing_2",
 # - query="Is there a dog in the image?",
@@ -33,17 +32,14 @@
 # - confidence_threshold=0.9
 DETECTOR_ID_4 = "det_2rdVBErF53NWjVjhVdIrb6QJbRT"
 
-
-# ~~~~~~~~~~~~~~~~~~~~~~~~~~~~~~~~
-# ~~~~~~~~~~~~~~~~~~~~~~~~~~~~~~~~
-#             Fixtures
-# ~~~~~~~~~~~~~~~~~~~~~~~~~~~~~~~~
-# ~~~~~~~~~~~~~~~~~~~~~~~~~~~~~~~~
-=======
-
 # we use a dynamically created detector for integration tests
 DETECTOR_ID = os.getenv("DETECTOR_ID", "det_2SagpFUrs83cbMZsap5hZzRjZw4")
->>>>>>> cc9249c7
+
+# ~~~~~~~~~~~~~~~~~~~~~~~~~~~~~~~~
+# ~~~~~~~~~~~~~~~~~~~~~~~~~~~~~~~~
+#             Fixtures
+# ~~~~~~~~~~~~~~~~~~~~~~~~~~~~~~~~
+# ~~~~~~~~~~~~~~~~~~~~~~~~~~~~~~~~
 
 
 @pytest.fixture(scope="module", autouse=True)
