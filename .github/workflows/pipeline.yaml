--- conflicted
+++ resolved
@@ -98,14 +98,6 @@
         if: always()
         run: docker stop ${{ steps.start_container.outputs.container_id }}
 
-<<<<<<< HEAD
-
-  test-with-k3s:
-    if: ${{ github.ref == 'refs/heads/main' || github.event_name == 'workflow_dispatch' }}
-      # We only run this action if all the prior test actions succeed
-    needs:
-      - test-general-edge-endpoint
-=======
   validate-setup-ee:
     runs-on: ubuntu-22.04
     steps:
@@ -142,7 +134,6 @@
   # we run this seperately from validate-setup-ee since we run out of disk space doing
   # both of them on the same runner and they can be slow so its best to do them in parallel
   test-with-k3s:
->>>>>>> 93b9261c
     runs-on: ubuntu-22.04
     steps:
       - name: Check out code
@@ -150,16 +141,7 @@
       
       - name: Install k3s
         run: |
-<<<<<<< HEAD
-          curl -sfL https://get.k3s.io | sh -
-          sudo chmod 644 /etc/rancher/k3s/k3s.yaml
-          sudo chown $USER /etc/rancher/k3s/k3s.yaml
-          # symlink to kubeconfig
-          mkdir -p ~/.kube
-          ln -s /etc/rancher/k3s/k3s.yaml ~/.kube/config
-=======
           ./deploy/bin/install-k3s.sh
->>>>>>> 93b9261c
           
       - name: Configure AWS credentials
         uses: aws-actions/configure-aws-credentials@v4
@@ -181,13 +163,9 @@
           poetry install --no-interaction --no-root
 
       - name: Run tests with k3s
-<<<<<<< HEAD
-        run: make test-with-k3s
-=======
         run: |
           make test-with-k3s
 
->>>>>>> 93b9261c
 
   # Run Groundlight SDK tests against the edge proxy endpoint
   test-sdk:
@@ -276,11 +254,8 @@
     needs:
       - test-general-edge-endpoint
       - test-sdk
-<<<<<<< HEAD
       - test-with-k3s
-=======
       - validate-setup-ee
->>>>>>> 93b9261c
     runs-on: ubuntu-22.04
     steps:
       - name: Configure AWS credentials
@@ -301,12 +276,8 @@
         run: ./deploy/bin/build-push-edge-endpoint-image.sh
 
   update-glhub:
-<<<<<<< HEAD
-    needs: test-with-k3s
-=======
     if: github.ref == 'refs/heads/main'
     needs: validate-setup-ee
->>>>>>> 93b9261c
     runs-on: ubuntu-latest
     environment: live
 
