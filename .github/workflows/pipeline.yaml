--- conflicted
+++ resolved
@@ -227,51 +227,10 @@
 
   call-test-with-k3s-helm:
     needs:
-<<<<<<< HEAD
       - call-build-push-ee-image
     uses: ./.github/workflows/test-k3s-helm.yaml
     secrets:
       K3S_TEST_GROUNDLIGHT_API_TOKEN: ${{ secrets.K3S_TEST_GROUNDLIGHT_API_TOKEN }}
-=======
-      - build-push-edge-endpoint-multiplatform
-    env:
-      # associated with roxanne+test_edge account since for some reason it was failing with
-      # prod biggies
-      GROUNDLIGHT_API_TOKEN: ${{ secrets.K3S_TEST_GROUNDLIGHT_API_TOKEN }}
-    steps:
-      - name: Check out code
-        uses: actions/checkout@v4
-
-      - name: Install k3s
-        run: |
-          ./deploy/bin/install-k3s.sh cpu
-
-      - name: Install poetry
-        uses: snok/install-poetry@v1
-        with:
-          version: ${{ env.POETRY_VERSION }}
-          virtualenvs-create: true
-          virtualenvs-in-project: true
-          installer-parallel: true
-
-      - name: Install edge-endpoint's python dependencies
-        run: |
-          poetry install --no-interaction --no-root
-
-      - name: Clear Poetry cache
-        run: |
-          poetry cache clear pypi --all
-          poetry cache clear virtualenvs --all
-
-      - name: Run tests with k3s
-        run: |
-          make test-with-k3s-helm
-
-      - name: Diagnose failure
-        if: failure()
-        run: |
-          NAMESPACE=test-with-k3s-helm ./deploy/bin/diagnose-k8-failure.sh
->>>>>>> bf72cca9
 
   # Run Groundlight SDK tests against the edge proxy endpoint
   test-sdk:
