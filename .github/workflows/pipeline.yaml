--- conflicted
+++ resolved
@@ -148,25 +148,8 @@
 
       - name: Diagnose failure
         if: failure()
-<<<<<<< HEAD
-        env:
-          # Namespace is set in validate_setup_ee.sh
-          NAMESPACE: validate-setup-ee
-        run: |
-          set -x
-          set +e
-          df -h
-          kubectl config set-context --current --namespace=$NAMESPACE
-          kubectl get all
-          kubectl describe deployment edge-endpoint
-          kubectl describe pod edge-endpoint
-          kubectl logs deployment/edge-endpoint -c edge-endpoint
-          kubectl logs deployment/edge-endpoint -c status-monitor
-          kubectl logs deployment/edge-endpoint -c inference-model-updater
-=======
         run: |
           NAMESPACE=validate-setup-ee ./deploy/bin/diagnose-k8-failure.sh
->>>>>>> d3f84c7d
 
   validate-setup-helm:
     runs-on: ubuntu-22.04-8core
