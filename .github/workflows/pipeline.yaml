--- conflicted
+++ resolved
@@ -23,41 +23,6 @@
           sudo chown $USER /etc/rancher/k3s/k3s.yaml
           # symlink to kubeconfig
           mkdir -p ~/.kube
-<<<<<<< HEAD
-          ln -s /etc/rancher/k3s/k3s.yaml ~/.kube/config
-      - name: Deploy the edge-endpoint yaml
-        run: |
-          set -ex
-          kubectl apply -f deploy/k3s/edge_deployment.yaml
-          kubectl describe deployment
-      - name: Wait for edge-endpoint pod to be ready
-        run: |
-          set -ex
-          kubectl describe deployment edge-endpoint
-          sleep 10
-          kubectl describe pod edge-endpoint || echo "not ready yet"
-          sleep 10
-          kubectl describe pod edge-endpoint || echo "not ready yet"
-          sleep 10
-          kubectl describe pod edge-endpoint  # at least the pod should be ready by now
-          
-          # Really we should wait for it to successfully deploy:
-          #kubectl rollout status deployment edge-endpoint --timeout=5m
-
-      - name: Checkout Groundlight SDK 
-        uses: actions/checkout@v3
-        with:
-          repository: groundlight/python-sdk
-          path: groundlight-sdk
-
-      - name: Run SDK tests against edge-endpoint
-        run: |
-          set -ex
-          source test/setup_test_env.sh
-          cd groundlight-sdk 
-          poetry install 
-          poetry run pytest test/api/test_sdk.py
-=======
           sudo mkdir -p /var/groundlight/serving/model_repository 
           ln -s /etc/rancher/k3s/k3s.yaml ~/.kube/config
 
@@ -102,7 +67,6 @@
         run: |
           kubectl get pods 
           kubectl logs -l app=edge-logic-server
->>>>>>> 76d607f3
 
   test-motion-detection:
     runs-on: ubuntu-22.04
