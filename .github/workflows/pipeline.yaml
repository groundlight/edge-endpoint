--- conflicted
+++ resolved
@@ -33,27 +33,6 @@
           sudo apt-get install docker-ce
       - name: Build Docker Image
         run: docker build --target production-image --tag groundlight-edge .
-<<<<<<< HEAD
-
-      - name: Create Motion Detection Config
-        id: create_motion_detection_config
-        # GITHUB_ENV expects environment variables to be properly escaped, so we have to 
-        # do the following since we have a complex multi-line variable in EDGE_CONFIG.
-        # I couldn't find a better way to do this other than base-encoding the config and 
-        # decoding it when needed, but this works.
-        run: |
-          source test/setup_test_env.sh
-          ENCODED_EDGE_CONFIG=$(echo -n "$EDGE_CONFIG" | base64 -w0)
-          echo "ENCODED_EDGE_CONFIG=$ENCODED_EDGE_CONFIG" >> $GITHUB_ENV
-      - name: Start Docker Container
-        id: start_container
-        run: |
-          EDGE_CONFIG=$(echo "$ENCODED_EDGE_CONFIG" | base64 -d)
-          container_id=$(docker run \
-            -e LOG_LEVEL=DEBUG \
-            -e GROUNDLIGHT_API_TOKEN=${{ env.GROUNDLIGHT_API_TOKEN }} \
-            -e "EDGE_CONFIG=$EDGE_CONFIG" \
-=======
         
       - name: Start Docker Container
         id: start_container
@@ -64,7 +43,6 @@
             -e LOG_LEVEL=DEBUG \
             -e GROUNDLIGHT_API_TOKEN=${{ env.GROUNDLIGHT_API_TOKEN }} \
             -e EDGE_CONFIG \
->>>>>>> 46723b8a
             -d -p 6717:6717 \
             groundlight-edge)
           echo "::set-output name=container_id::$container_id"
@@ -89,10 +67,7 @@
 
       - name: Run Motion Detection Tests 
         run: | 
-<<<<<<< HEAD
-=======
           source test/setup_test_env.sh
->>>>>>> 46723b8a
           poetry run pytest -vs test/api/test_motdet.py
       
       - name: Dump Logs from Docker Container
