--- conflicted
+++ resolved
@@ -245,27 +245,6 @@
         run:
           ./deploy/bin/build-push-edge-endpoint-image.sh
 
-<<<<<<< HEAD
-  deploy-edge-preflight-balena:
-    needs: 
-      - test-general-edge-endpoint
-    if: github.event_name == 'push' && github.ref == 'refs/heads/main'
-    uses: ./.github/workflows/deploy-balena.yaml
-    with:
-      FLEET_NAME: preflight
-    secrets:
-      BALENA_AUTH_TOKEN: ${{ secrets.BALENA_AUTH_TOKEN }}
-
-
-  deploy-edge-live-balena:
-    needs: 
-      - deploy-edge-preflight-balena
-    uses: ./.github/workflows/deploy-balena.yaml
-    with:
-      FLEET_NAME: live
-    secrets:
-      BALENA_AUTH_TOKEN: ${{ secrets.BALENA_AUTH_TOKEN }}
-=======
   test-in-k3s:
     needs:
       # In order to test in k3s, we pull the latest edge-endpoint image from ECR. Which means that
@@ -334,5 +313,4 @@
           git push https://edge-glhub-bot:${{ secrets.BOT_GITHUB_TOKEN }}@github.com/groundlight/glhub.git main
         env:
           GIT_AUTHOR_NAME: "edge-glhub-bot"
-          GIT_AUTHOR_EMAIL: "roxanne+gh_bot@groundlight.ai"
->>>>>>> 39654009
+          GIT_AUTHOR_EMAIL: "roxanne+gh_bot@groundlight.ai"