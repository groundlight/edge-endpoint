name: Workflow YAML check
# This performs fairly detailed checks on all the .yaml workflow definitions
# Note that without this, a single minor mistake in a workflow YAML
# will cause github to (almost) SILENTLY FAIL.  It will:
# - Not run any part of the workflow
# - Not even report that there was an error in the file
# - Show a hard-to-find failure in the "Actions" tab of the repo.
# This could cause a key set of checks to not run, and thus an important
# error to slip by unnoticed.

on:
  pull_request:
    paths:
      - '.github/workflows/*.yaml'
      - '.github/*.yaml'
    types: [opened, synchronize, reopened]
  push:
    branches:
      - main
    paths:
      - '.github/workflows/*.yaml'
      - '.github/*.yaml'

jobs:
  check-workflow-files:
    runs-on: ubuntu-22.04

    defaults:
      run:
        working-directory: .github/workflows

    steps:
      - name: Check out code
        uses: actions/checkout@v3

      - name: Set up Python
        uses: actions/setup-python@v4
        with:
          python-version: '3.12'

      - name: Install yamllint
        run: |
          python -m pip install --upgrade pip
          pip install yamllint

      - name: Run yamllint
        run: yamllint -c ../.yamllint.yaml *.yaml

      - name: Set up Golang
        uses: actions/setup-go@v4
        with:
          go-version: "1.21"

      - name: Install actionlint
        run: |
          go install github.com/rhysd/actionlint/cmd/actionlint@latest
          echo "${HOME}/go/bin" >> $GITHUB_PATH

<<<<<<< HEAD
      - name: Run actionlint
        # Actionlint gets confused about config file if it's not in the root
        working-directory: .
        run: actionlint -oneline
=======
      - name: Run actionlint looking for serious errors
        # Actionlint can't find the config file if it's not run from the root
        working-directory: .
        run: actionlint -oneline

      - name: Run actionlint loosely for warnings
        working-directory: .
        run: |
          # Delete all the "ignore" lines in the actionlint.yaml file
          sed -i '/^paths:/,$d' .github/actionlint.yaml
          actionlint -oneline || echo "actionlint has non-critical warnings"
>>>>>>> 0c6861c1
<|MERGE_RESOLUTION|>--- conflicted
+++ resolved
@@ -56,12 +56,6 @@
           go install github.com/rhysd/actionlint/cmd/actionlint@latest
           echo "${HOME}/go/bin" >> $GITHUB_PATH
 
-<<<<<<< HEAD
-      - name: Run actionlint
-        # Actionlint gets confused about config file if it's not in the root
-        working-directory: .
-        run: actionlint -oneline
-=======
       - name: Run actionlint looking for serious errors
         # Actionlint can't find the config file if it's not run from the root
         working-directory: .
@@ -72,5 +66,4 @@
         run: |
           # Delete all the "ignore" lines in the actionlint.yaml file
           sed -i '/^paths:/,$d' .github/actionlint.yaml
-          actionlint -oneline || echo "actionlint has non-critical warnings"
->>>>>>> 0c6861c1
+          actionlint -oneline || echo "actionlint has non-critical warnings"