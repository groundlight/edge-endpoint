--- conflicted
+++ resolved
@@ -10,11 +10,7 @@
 cachetools = "^5.3.1"
 fastapi = "^0.115.0"
 framegrab = "^0.5.0"
-<<<<<<< HEAD
-groundlight = "<0.18.0"
-=======
 groundlight = "^0.18.0"
->>>>>>> b9fa0329
 jinja2 = "^3.1.2"
 kubernetes = "^27.2.0"
 opencv-python = "^4.10.0.84"
