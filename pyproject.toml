[tool.poetry]
name = "groundlight-edge"
version = "0.1.0"
description = "Run groundlight on the edge!"
authors = ["Groundlight AI <support@groundlight.ai>"]
license = "MIT"

[tool.poetry.dependencies]
python = "^3.11"
uvicorn = {version = "^0.20.0", extras = ["standard"]}
fastapi = "^0.88.0"
pydantic = "^1.10.2"
groundlight = "0.9.0"
opencv-python = "^4.7.0.72"
pillow = "^9.5.0"
framegrab = "^0.2"
pyyaml = "^6.0"
<<<<<<< HEAD
jinja2 = "^3.1.2"
svix-ksuid = "^0.6.2"
=======
>>>>>>> 68eef3a1

[tool.poetry.group.dev.dependencies]
pytest = "^7.2.0"
pytest-cov = "^4.0.0"
coverage = "^7.0.0"
requests = "^2.28.1"
pre-commit = "^2.20.0"
httpx = "^0.23.1"
flake8 = "^6.0.0"
isort = "^5.11.3"
autoflake = "^2.0.0"

[tool.poetry.group.lint.dependencies]
pylint = "^2.15.9"
black = "^23.3.0"
mypy = "^1.2.0"
ruff = "^0.0.261"
toml-sort = "^0.23.0"

# https://black.readthedocs.io/en/stable/usage_and_configuration/the_basics.html#configuration-via-a-file
[tool.black]
line-length = 120
preview = true
target-version = ["py37"]

# https://mypy.readthedocs.io/en/stable/config_file.html
[tool.mypy]
ignore_missing_imports = true
python_version = "3.8"

# https://beta.ruff.rs/docs/configuration/#using-pyprojecttoml
[tool.ruff]
exclude = ["__init__.py"]
line-length = 120
select = ["E", "F", "I", "N", "PL"] # shorthand names for plugins
target-version = "py37"

# https://toml-sort.readthedocs.io/en/latest/#configuration-file
[tool.tomlsort]
no_sort_tables = true
spaces_indent_inline_array = 4
trailing_comma_inline_array = true

[tool.pytest.ini_options]
testpaths = ["test"]

[build-system]
requires = ["poetry-core>=1.0.0"]
build-backend = "poetry.core.masonry.api"<|MERGE_RESOLUTION|>--- conflicted
+++ resolved
@@ -15,11 +15,7 @@
 pillow = "^9.5.0"
 framegrab = "^0.2"
 pyyaml = "^6.0"
-<<<<<<< HEAD
-jinja2 = "^3.1.2"
 svix-ksuid = "^0.6.2"
-=======
->>>>>>> 68eef3a1
 
 [tool.poetry.group.dev.dependencies]
 pytest = "^7.2.0"
