--- conflicted
+++ resolved
@@ -9,12 +9,7 @@
 python = "^3.9"
 uvicorn = {version = "^0.20.0", extras = ["standard"]}
 fastapi = "^0.88.0"
-<<<<<<< HEAD
-pydantic = "^1.10.2"
-groundlight = "0.13.0"
-=======
 pydantic = "<2.0"
->>>>>>> caae066e
 opencv-python = "^4.7.0.72"
 pillow = "^9.5.0"
 framegrab = "^0.4.3"
@@ -24,12 +19,9 @@
 tritonclient = {extras = ["all"], version = "2.36.0"}
 kubernetes = "^27.2.0"
 jinja2 = "^3.1.2"
-<<<<<<< HEAD
 SQLAlchemy = "2.0.22"
 APScheduler = "3.10.4"
-=======
 groundlight = "^0.13.1"
->>>>>>> caae066e
 
 [tool.poetry.group.dev.dependencies]
 pytest = "^7.2.0"
